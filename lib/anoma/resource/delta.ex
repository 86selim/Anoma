defmodule Anoma.Resource.Delta do
  import Noun
  use TypedStruct

<<<<<<< HEAD
=======
  @behaviour Noun.Nounable.Kind

>>>>>>> d66ec6d3
  typedstruct enforce: true do
    # usually non_neg_integer, but not in execution
    field(:deltas, %{binary() => integer()})
  end

  @spec empty() :: t()
  def empty(), do: new(%{})

  @spec new(%{binary() => integer()}) :: t()
  def new(map = %{}), do: %__MODULE__{deltas: map}

  @spec add(t(), t()) :: t()
  def add(%__MODULE__{deltas: d1}, %__MODULE__{deltas: d2}) do
    deltas =
      Map.merge(d1, d2, fn _k, v1, v2 -> v1 + v2 end)
      |> Map.reject(fn {_k, v} -> v == 0 end)

    %__MODULE__{deltas: deltas}
  end

  @spec negate(t()) :: t()
  def negate(%__MODULE__{deltas: r}) do
    %__MODULE__{deltas: Map.new(r, fn {k, v} -> {k, -v} end)}
  end

  @spec sub(t(), t()) :: t()
  def sub(d1, d2) do
    add(d1, negate(d2))
  end

<<<<<<< HEAD
  # use nock map once it exists
  @spec to_noun(t()) :: Noun.t()
  def to_noun(%__MODULE__{deltas: delta}) do
    for {k, v} <- delta do
      if v >= 0 do
        [k, 0 | v]
      else
        [k, 1 | -v]
      end
    end ++ 0
  end

  @spec from_noun(Noun.t()) :: t()
=======
  @spec from_noun(noun :: Noun.t()) :: {:ok, t()} | :error
>>>>>>> d66ec6d3
  def from_noun(delta_nock) do
    with {:ok, map} <- Noun.Nounable.Map.from_noun(delta_nock) do
      deltas =
        Map.new(map, fn {key, [v_sign | v_value]} ->
          binary_key = atom_integer_to_binary(key)

          {binary_key,
           if Noun.is_zero(v_sign) do
             v_value
           else
             -v_value
           end}
        end)

<<<<<<< HEAD
    deltas =
      for [k, v_sign | v_value] <- delta_list, into: %{} do
        binary_k = atom_integer_to_binary(k)

        if v_sign == 0 do
          {binary_k, v_value}
        else
          {binary_k, -v_value}
        end
      end

    %__MODULE__{deltas: deltas}
=======
      {:ok, %__MODULE__{deltas: deltas}}
    end
  end

  defimpl Noun.Nounable, for: __MODULE__ do
    def to_noun(%Anoma.Resource.Delta{deltas: delta}) do
      delta
      |> Map.new(fn {k, v} ->
        {k,
         if v >= 0 do
           [0 | v]
         else
           [1 | -v]
         end}
      end)
      |> Noun.Nounable.to_noun()
    end
>>>>>>> d66ec6d3
  end
end<|MERGE_RESOLUTION|>--- conflicted
+++ resolved
@@ -2,11 +2,8 @@
   import Noun
   use TypedStruct
 
-<<<<<<< HEAD
-=======
   @behaviour Noun.Nounable.Kind
 
->>>>>>> d66ec6d3
   typedstruct enforce: true do
     # usually non_neg_integer, but not in execution
     field(:deltas, %{binary() => integer()})
@@ -37,23 +34,7 @@
     add(d1, negate(d2))
   end
 
-<<<<<<< HEAD
-  # use nock map once it exists
-  @spec to_noun(t()) :: Noun.t()
-  def to_noun(%__MODULE__{deltas: delta}) do
-    for {k, v} <- delta do
-      if v >= 0 do
-        [k, 0 | v]
-      else
-        [k, 1 | -v]
-      end
-    end ++ 0
-  end
-
-  @spec from_noun(Noun.t()) :: t()
-=======
   @spec from_noun(noun :: Noun.t()) :: {:ok, t()} | :error
->>>>>>> d66ec6d3
   def from_noun(delta_nock) do
     with {:ok, map} <- Noun.Nounable.Map.from_noun(delta_nock) do
       deltas =
@@ -68,20 +49,6 @@
            end}
         end)
 
-<<<<<<< HEAD
-    deltas =
-      for [k, v_sign | v_value] <- delta_list, into: %{} do
-        binary_k = atom_integer_to_binary(k)
-
-        if v_sign == 0 do
-          {binary_k, v_value}
-        else
-          {binary_k, -v_value}
-        end
-      end
-
-    %__MODULE__{deltas: deltas}
-=======
       {:ok, %__MODULE__{deltas: deltas}}
     end
   end
@@ -99,6 +66,5 @@
       end)
       |> Noun.Nounable.to_noun()
     end
->>>>>>> d66ec6d3
   end
 end