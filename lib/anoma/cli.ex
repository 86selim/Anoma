defmodule Anoma.Cli do
  alias Anoma.Node.Transport
  alias Anoma.Node.Router

  @type client_commands() ::
          :delete_dump
          | :get
          | :nockma
          | :rm_submit
          | :shutdown
          | :snapshot
          | :submit

  @type client_info() ::
          {Router.addr(), Router.addr(), Anoma.Dump.dump() | any(),
           Transport.transport_addr()}

  @spec argument_parser() :: Optimus.t()
  def argument_parser() do
    Optimus.new!(
      name: "anoma",
      description: """
      Starts up Anoma.
      """,
      allow_unknown_args: true,
      parse_double_dash: true,
      args: [],
      flags: [
        nohalt: [
          long: "--no-halt",
          help: "typical IEX command",
          required: false
        ],
        no_rocksdb: [
          long: "--no-rocks",
          help: "Do not use the rocksdb mnesia backend",
          required: false
        ]
      ],
      options: [],
      subcommands: client_commands()
    )
  end

  @spec client_commands() :: [{client_commands(), [{any(), any()}, ...]}, ...]
  def client_commands() do
    [
      nockma: Nock.Cli.argument_option(),
      submit: [
        name: "submit",
        about: "Submit a transaction to the local node.",
        args: [
          file: [
            required: true,
            parser: :string
          ]
        ]
      ],
      rm_submit: [
        name: "rm-submit",
        about: "Submit a transaction to the local node.",
        args: [
          file: [
            required: true,
            parser: :string
          ]
        ]
      ],
<<<<<<< HEAD
      check_nullifier: [
        name: "check-nullifier",
        about:
          "Checks whether a nullifier is in storage or not. Takes a Base64 key",
        args: [
          nullifier: [
            required: true,
            parser: :string,
            help: "The Nullifier Key encoded in Base64"
          ]
        ]
      ],
      check_commitment: [
        name: "check-commitment",
        about:
          "Checks whether a commitment is in storage or not. Takes a Base64 key",
        args: [
          commitment: [
            required: true,
            parser: :string,
            help: "The commitment Key encoded in Base64"
=======
      ro_submit: [
        name: "ro-submit",
        about: "Submit a read-only transaction and print computed value.",
        args: [
          file: [
            required: true,
            parser: :string
>>>>>>> c48667ba
          ]
        ]
      ],
      shutdown: [
        name: "shutdown",
        about: "Shutdowns the server"
      ],
      snapshot: [
        name: "snapshot",
        about: "Takes a snapshot of the server"
      ],
      delete_dump: [
        name: "delete-dump",
        about:
          "Deletes the dump file of Anoma, giving a fresh slate. Works even when the node is offline."
      ],
      get: [
        name: "get",
        about:
          "Fetch the current value of the given key from the local node.",
        args: [
          key: [
            required: true,
            parser: :integer
          ]
        ]
      ]
    ]
  end

  @doc """
  Provides taking CLI argument parsing to arguments used by the
  application
  """
  @spec cli_arguments_to_start_arguments(Optimus.ParseResult.t()) ::
          Keyword.t()
  def cli_arguments_to_start_arguments(%Optimus.ParseResult{
        args: _args,
        flags: %{no_rocksdb: not_rocks},
        options: _options,
        unknown: _unknown
      }) do
    [use_rocks: not not_rocks]
  end

  @spec start_application([String.t()]) :: {:ok, pid()} | {:error, any()}
  def start_application(arguments) do
    start_anoma = fn parsed ->
      parsed
      |> cli_arguments_to_start_arguments()
      |> Anoma.start_logic()
    end

    case Optimus.parse(Anoma.Cli.argument_parser(), arguments) do
      # This will occur when you launch your repl
      {:ok, args = %{flags: %{nohalt: true}}} ->
        start_anoma.(args)

      # This will occur when one tries to test the codebase
      {:ok, args = %{unknown: [_, "test" | _]}} ->
        start_anoma.(args)

      # Happens on various debug tooling
      {:ok, args = %{unknown: [debugger]}} ->
        if debugger |> String.contains?("elixir-ls") do
          start_anoma.(args)
        else
          top_level_help()
          System.halt(1)
        end

      {:ok, command, args} ->
        {:ok, client} = run_commands({command, args}, server_anoma_node())

        client
        |> Anoma.Cli.Client.error_code()
        |> System.halt()

      :help ->
        # The default parse! will quit
        Optimus.parse!(Anoma.Cli.argument_parser(), arguments)

      # Happens on sub commands as well
      {:help, _} ->
        Optimus.parse!(Anoma.Cli.argument_parser(), arguments)

      _ ->
        top_level_help()
        System.halt(1)
    end
  end

  @spec run_commands({[client_commands(), ...], map()}, client_info()) ::
          :ok | {:ok, Router.addr()}
  @doc """
  Runs the given client command
  """
  def run_commands({[:submit], %{args: %{file: file}}}, ci) do
    run_client_command({:submit_tx, file}, ci)
  end

  def run_commands({[:rm_submit], %{args: %{file: file}}}, ci) do
    run_client_command({:rm_submit_tx, file}, ci)
  end

<<<<<<< HEAD
  def run_commands({[:check_commitment], %{args: %{commitment: comm}}}, ci) do
    run_client_command({:check_commitment, comm}, ci)
  end

  def run_commands({[:check_nullifier], %{args: %{nullifier: null}}}, ci) do
    run_client_command({:check_nulifier, null}, ci)
=======
  def run_commands({[:ro_submit], %{args: %{file: file}}}, ci) do
    run_client_command({:ro_submit_tx, file}, ci)
>>>>>>> c48667ba
  end

  def run_commands({[:get], %{args: %{key: key}}}, ci) do
    run_client_command({:get_key, key}, ci)
  end

  def run_commands({[:shutdown], %{}}, ci) do
    run_client_command(:shutdown, ci)
  end

  def run_commands({[:delete_dump], %{}}, ci) do
    run_client_command(:delete_dump, ci)
  end

  def run_commands({[:snapshot], %{}}, ci) do
    run_client_command(:snapshot, ci)
  end

  def run_commands({[:nockma], parsed}, _ci) do
    Nock.Cli.main(parsed)
  end

  @spec server_anoma_node() :: client_info()
  def server_anoma_node() do
    {:ok, router, transport} = Anoma.Node.Router.start()

    # load info of the running node, erroring if it appears not to exist, and
    # attempt to introduce ourselves to it
    # there should be a better way to find out its id(s)
    dump_path = Anoma.System.Directories.data("node_keys.dmp")
    sock_path = Anoma.System.Directories.data("local.sock")
    server = Anoma.Dump.load(dump_path)
    {router, transport, server, {:unix, sock_path}}
  end

  # Optimus.t() is opaque so the help fails to type check, but it's OK
  @dialyzer {:nowarn_function, top_level_help: 0}
  def top_level_help() do
    IO.puts(Optimus.help(Anoma.Cli.argument_parser()))
  end

  @spec run_client_command(any(), client_info()) :: {:ok, Router.addr()}
  def run_client_command(operation, {router, transport, server, sock}) do
    {:ok, addr} =
      Anoma.Node.Router.start_engine(
        router,
        Anoma.Cli.Client,
        {router, transport, server, sock, operation}
      )

    {:ok, addr}
  end
end<|MERGE_RESOLUTION|>--- conflicted
+++ resolved
@@ -66,29 +66,6 @@
           ]
         ]
       ],
-<<<<<<< HEAD
-      check_nullifier: [
-        name: "check-nullifier",
-        about:
-          "Checks whether a nullifier is in storage or not. Takes a Base64 key",
-        args: [
-          nullifier: [
-            required: true,
-            parser: :string,
-            help: "The Nullifier Key encoded in Base64"
-          ]
-        ]
-      ],
-      check_commitment: [
-        name: "check-commitment",
-        about:
-          "Checks whether a commitment is in storage or not. Takes a Base64 key",
-        args: [
-          commitment: [
-            required: true,
-            parser: :string,
-            help: "The commitment Key encoded in Base64"
-=======
       ro_submit: [
         name: "ro-submit",
         about: "Submit a read-only transaction and print computed value.",
@@ -96,7 +73,30 @@
           file: [
             required: true,
             parser: :string
->>>>>>> c48667ba
+          ]
+        ]
+      ],
+      check_nullifier: [
+        name: "check-nullifier",
+        about:
+          "Checks whether a nullifier is in storage or not. Takes a Base64 key",
+        args: [
+          nullifier: [
+            required: true,
+            parser: :string,
+            help: "The Nullifier Key encoded in Base64"
+          ]
+        ]
+      ],
+      check_commitment: [
+        name: "check-commitment",
+        about:
+          "Checks whether a commitment is in storage or not. Takes a Base64 key",
+        args: [
+          commitment: [
+            required: true,
+            parser: :string,
+            help: "The commitment Key encoded in Base64"
           ]
         ]
       ],
@@ -202,17 +202,16 @@
     run_client_command({:rm_submit_tx, file}, ci)
   end
 
-<<<<<<< HEAD
+  def run_commands({[:ro_submit], %{args: %{file: file}}}, ci) do
+    run_client_command({:ro_submit_tx, file}, ci)
+  end
+
   def run_commands({[:check_commitment], %{args: %{commitment: comm}}}, ci) do
     run_client_command({:check_commitment, comm}, ci)
   end
 
   def run_commands({[:check_nullifier], %{args: %{nullifier: null}}}, ci) do
     run_client_command({:check_nulifier, null}, ci)
-=======
-  def run_commands({[:ro_submit], %{args: %{file: file}}}, ci) do
-    run_client_command({:ro_submit_tx, file}, ci)
->>>>>>> c48667ba
   end
 
   def run_commands({[:get], %{args: %{key: key}}}, ci) do
