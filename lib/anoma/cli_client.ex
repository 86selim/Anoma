--- conflicted
+++ resolved
@@ -8,14 +8,9 @@
   changes may obviate this in the future.)
   """
 
-<<<<<<< HEAD
   alias Anoma.Crypto.Id
-  alias Anoma.Resource
-  alias Anoma.Resource.Transaction
-=======
   alias Anoma.RM.Transparent.Resource
   alias Anoma.RM.Transparent.Transaction
->>>>>>> 07f65cc5
   alias Anoma.Dump
   alias Anoma.Node.Router
   alias Anoma.Node.Transport
