defmodule Anoma.Cli.Client do
  @moduledoc """
  I am a small engine that runs in a CLI's node and connects to and talks to
  the local administration engine on another node running on the same system.

  I have to be a dedicated engine because of the protocol design: every message
  must originate in a partcular engine with its own id.  (Proposed specs
  changes may obviate this in the future.)
  """

<<<<<<< HEAD
  alias Anoma.Resource
  alias Anoma.Resource.Transaction
=======
  alias Anoma.Dump
>>>>>>> ffb69801
  alias Anoma.Node.Router
  alias Anoma.Node.Transport
  alias Anoma.Node.Router.Addr
  use Router.Engine

  def init(operation) do
    {:ok, nil, {:continue, operation}}
  end

  ############################################################
  #                      Public RPC API                      #
  ############################################################

  @doc """
  I get the error code from the ran client function
  """
  @spec error_code(Router.Addr.t()) :: integer() | nil
  def error_code(server) do
    Router.call(server, :error_code)
  end

  @doc """
  I get the error code from the ran client function
  """
  @spec return_value(Router.Addr.t()) :: any()
  def return_value(server) do
    Router.call(server, :return_value)
  end

  ############################################################
  #                    Genserver Behavior                    #
  ############################################################

  def handle_call(:error_code, _, state = {return_code, _}) do
    {:reply, return_code, state}
  end

  def handle_call(:return_value, _, state = {_, return_value}) do
    {:reply, return_value, state}
  end

  @spec handle_continue(
          {Router.addr(), Router.addr(), Anoma.Node.t() | Dump.dump(),
           Transport.transport_addr(), any()},
          any()
        ) ::
          {:noreply, {0 | 1, any()}}
  def handle_continue({router, transport, server, sock_addr, operation}, _) do
    if not File.exists?(elem(sock_addr, 1)) do
      {:noreply, try_offline(operation)}
    else
      learn_about_the_server(server, transport, sock_addr)

      server_engines = server_engines(server, router)

      # tell the other router how to reach us
      Transport.learn_engine(
        server_engines.transport,
        Router.Addr.id(Router.self_addr()),
        router.id
      )

      # ensure we have a connection (there should be a better way to do
      # this--connection establishment should have its own timeouts built-in, and
      # we should get notified when connection establishment succeeds/fails)
      # use a shorter timeout because--come on
      with :pong <- Router.call(server_engines.transport, :ping, 1000) do
        results = perform(operation, server_engines)

        # synchronise--make sure the queues get flushed properly before we exit
        Router.call(server_engines.transport, :ping)

        {:noreply, results}
      else
        _ ->
          {:noreply, try_offline(operation)}
      end
    end
  end

  ############################################################
  #                  Genserver Implementation                #
  ############################################################

  @spec try_offline(any()) :: {0 | 1, any()}
  defp try_offline(operation) do
    IO.puts("Unable to connect to local node")
    IO.puts("Trying offline commands")
    perform_offline(operation)
  end

  defp perform({:submit_tx, path}, server_engines) do
    do_submit(path, server_engines, :kv)
  end

  defp perform({:rm_submit_tx, path}, server_engines) do
    do_submit(path, server_engines, :rm)
  end

  defp perform({:check_commitment, comm}, server_engines) do
    ["rm", "commitments"]
    |> base64_storage_check(comm, server_engines)
  end

  defp perform({:check_nulifier, null}, server_engines) do
    ["rm", "nullifiers"]
    |> base64_storage_check(null, server_engines)
  end

  defp perform(:shutdown, server_engines) do
    Anoma.Node.Router.shutdown_node(server_engines.router)
    {0, nil}
  end

  defp perform({:get_key, key}, server_engines) do
    case Anoma.Node.Storage.get(server_engines.storage, key) do
      {:error, :timed_out} ->
        IO.puts("Connection error")
        {1, :timed_out}

      :absent ->
        IO.puts("no such key")
        {0, :absent}

      {:ok, value} ->
        IO.puts(inspect(value))
        {0, value}
    end
  end

  defp perform(:snapshot, server_engines) do
    Anoma.Node.Configuration.snapshot(server_engines.configuration)
  end

  defp perform(:delete_dump, server_engines) do
    Anoma.Node.Configuration.delete_dump(server_engines.configuration)
  end

  defp perform(_, _) do
    {1, nil}
  end

  @spec perform_offline(any()) :: {0 | 1, any()}
  defp perform_offline(:delete_dump) do
    # Assume server is running prod
    config = Anoma.Configuration.default_configuration_location(:prod)

    dump_file =
      if File.exists?(config) do
        config
        |> Anoma.Configuration.read_configuration()
        |> Anoma.Configuration.locate_dump_file()
      else
        Anoma.Configuration.default_data_location(:prod)
      end

    if dump_file && File.exists?(dump_file) do
      IO.puts("Deleting dump file: #{dump_file}")
      File.rm!(dump_file)
      {0, nil}
    else
      IO.puts(
        "Can not find Dump file, please delete the dumped data yourself"
      )

      {1, nil}
    end
  end

  defp perform_offline(_) do
    {1, nil}
  end

  ############################################################
  #                    Server Abstractions                   #
  ############################################################

  @spec learn_about_the_server(
          Anoma.Node.t() | Dump.dump(),
          Router.addr(),
          Transport.transport_addr()
        ) ::
          any()
  defp learn_about_the_server(server = %Anoma.Node{}, transport, sock_path) do
    # tell our transport how to reach the node
    Transport.learn_node(
      transport,
      server.router |> Addr.id(),
      sock_path
    )

    # and how to reach its transport engine and mempool and storage
    [
      server.transport,
      server.mempool,
      server.storage,
      server.configuration,
      server.router
    ]
    |> Enum.map(&Addr.id/1)
    |> learn_list(transport, server.router |> Addr.id())
  end

  defp learn_about_the_server(server = %{}, transport, sock_path) do
    # tell our transport how to reach the node
    Transport.learn_node(
      transport,
      server.router.external,
      sock_path
    )

    # and how to reach its transport engine and mempool and storage
    [
      server.transport_id,
      elem(server.mempool, 0),
      elem(server.storage, 0),
      elem(server.configuration, 0),
      server.router.external
    ]
    |> learn_list(transport, server.router.external)
  end

  defp learn_list(xs, transport, router_id) when is_list(xs) do
    xs
    |> Enum.each(&Transport.learn_engine(transport, &1, router_id))
  end

  @spec server_engines(Anoma.Node.t() | Dump.dump(), Router.addr()) :: %{
          atom() => Router.addr()
        }
  defp server_engines(server = %Anoma.Node{}, our_r) do
    %{
      transport: %{our_r | server: nil, id: server.transport |> Addr.id()},
      router: %{our_r | server: nil, id: server.router |> Addr.id()},
      storage: %{our_r | server: nil, id: server.storage |> Addr.id()},
      configuration: %{
        our_r
        | server: nil,
          id: server.configuration |> Addr.id()
      },
      mempool: %{our_r | server: nil, id: server.mempool |> Addr.id()}
    }
  end

  defp server_engines(server = %{}, our_r) do
    # form an address.  this should be abstracted properly
    %{
      transport: %{our_r | server: nil, id: server.transport_id},
      router: %{our_r | server: nil, id: server.router.external},
      storage: %{our_r | server: nil, id: elem(server.storage, 0)},
      configuration: %{our_r | server: nil, id: elem(server.configuration, 0)},
      mempool: %{our_r | server: nil, id: elem(server.mempool, 0)}
    }
  end

  ############################################################
  #                        Helper                            #
  ############################################################

  defp base64_storage_check(path_prefix, base64_path_suffix, server_engines) do
    case Base.decode64(base64_path_suffix) do
      {:ok, decoded_suffix} ->
        full_path = path_prefix ++ [decoded_suffix]
        perform({:get_key, full_path}, server_engines)

      :error ->
        IO.puts("Error decoding key")
        1
    end
  end

<<<<<<< HEAD
    case Noun.Format.parse(tx) do
      {:ok, tx} ->
        jammed = Nock.Jam.jam(tx)

        case kind do
          :rm ->
            # We don't want to be proving online so this shouldn't be
            # scrying. We should design something better for V2
            {:ok, tx} = Nock.nock(tx, [9, 2, 0 | 1])
            tx_proper = Transaction.from_noun(tx)

            for commitment <- tx_proper.commitments do
              IO.puts(
                "commitment: #{Resource.commitment_hash(commitment) |> Base.encode64()}"
              )
            end

            for nullifier <- tx_proper.nullifiers do
              IO.puts(
                "nullifier: #{Resource.commitment_hash(nullifier) |> Base.encode64()}"
              )
            end

            Anoma.Node.Mempool.tx(other_mempool_addr, {kind, jammed})

          _ ->
            Anoma.Node.Mempool.tx(other_mempool_addr, {kind, jammed})
        end
=======
  defp do_submit(path, server_engines, kind) do
    with {:ok, tx} <- File.read(path),
         {:ok, tx} <- Noun.Format.parse(tx) do
      Anoma.Node.Mempool.tx(server_engines.mempool, {kind, tx})
      {0, nil}
    else
      {:error, error} ->
        IO.puts(
          "Failed to load transaction from file #{path}: #{inspect(error)}"
        )

        {1, nil}
>>>>>>> ffb69801

      :error ->
        IO.puts("Failed to parse transaction from file #{path}")
        {1, nil}
    end
  end
end<|MERGE_RESOLUTION|>--- conflicted
+++ resolved
@@ -8,12 +8,9 @@
   changes may obviate this in the future.)
   """
 
-<<<<<<< HEAD
   alias Anoma.Resource
   alias Anoma.Resource.Transaction
-=======
   alias Anoma.Dump
->>>>>>> ffb69801
   alias Anoma.Node.Router
   alias Anoma.Node.Transport
   alias Anoma.Node.Router.Addr
@@ -285,40 +282,35 @@
     end
   end
 
-<<<<<<< HEAD
-    case Noun.Format.parse(tx) do
-      {:ok, tx} ->
-        jammed = Nock.Jam.jam(tx)
-
-        case kind do
-          :rm ->
-            # We don't want to be proving online so this shouldn't be
-            # scrying. We should design something better for V2
-            {:ok, tx} = Nock.nock(tx, [9, 2, 0 | 1])
-            tx_proper = Transaction.from_noun(tx)
-
-            for commitment <- tx_proper.commitments do
-              IO.puts(
-                "commitment: #{Resource.commitment_hash(commitment) |> Base.encode64()}"
-              )
-            end
-
-            for nullifier <- tx_proper.nullifiers do
-              IO.puts(
-                "nullifier: #{Resource.commitment_hash(nullifier) |> Base.encode64()}"
-              )
-            end
-
-            Anoma.Node.Mempool.tx(other_mempool_addr, {kind, jammed})
-
-          _ ->
-            Anoma.Node.Mempool.tx(other_mempool_addr, {kind, jammed})
-        end
-=======
   defp do_submit(path, server_engines, kind) do
     with {:ok, tx} <- File.read(path),
          {:ok, tx} <- Noun.Format.parse(tx) do
-      Anoma.Node.Mempool.tx(server_engines.mempool, {kind, tx})
+      jammed = Nock.Jam.jam(tx)
+
+      case kind do
+        :rm ->
+          # We don't want to be proving online so this shouldn't be
+          # scrying. We should design something better for V2
+          {:ok, tx} = Nock.nock(tx, [9, 2, 0 | 1])
+          tx_proper = Transaction.from_noun(tx)
+
+          for commitment <- tx_proper.commitments do
+            IO.puts(
+              "commitment: #{Resource.commitment_hash(commitment) |> Base.encode64()}"
+            )
+          end
+
+          for nullifier <- tx_proper.nullifiers do
+            IO.puts(
+              "nullifier: #{Resource.commitment_hash(nullifier) |> Base.encode64()}"
+            )
+          end
+
+        _ ->
+          nil
+      end
+
+      Anoma.Node.Mempool.tx(server_engines.mempool, {kind, jammed})
       {0, nil}
     else
       {:error, error} ->
@@ -327,7 +319,6 @@
         )
 
         {1, nil}
->>>>>>> ffb69801
 
       :error ->
         IO.puts("Failed to parse transaction from file #{path}")
