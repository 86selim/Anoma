--- conflicted
+++ resolved
@@ -4,9 +4,13 @@
   use GenServer
   use TypedStruct
 
-<<<<<<< HEAD
   alias Anoma.Crypto.Id
   alias Anoma.Node.Router
+
+  defmacro __using__(_) do
+    quote do
+    end
+  end
 
   typedstruct do
     field(:router_addr, Router.addr())
@@ -16,13 +20,6 @@
 
   @spec start_link({Router.addr(), atom(), Id.t(), term()}) ::
           :ignore | {:error, any()} | {:ok, pid()}
-=======
-  defmacro __using__(_) do
-    quote do
-    end
-  end
-
->>>>>>> 58b2a880
   def start_link({router, mod, id, arg}) do
     GenServer.start_link(__MODULE__, {router, mod, id, arg},
       name: Router.process_name(mod, id.external)
