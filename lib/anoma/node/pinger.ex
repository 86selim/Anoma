defmodule Anoma.Node.Pinger do
  @moduledoc """
  I provide periodic block execution based on submitted mempool name and time.
  """
  alias Anoma.Node.Router
  alias Anoma.Node.Mempool
  alias __MODULE__

  use TypedStruct
  use Router.Engine

  typedstruct do
    field(:mempool, Router.Addr.t())
    field(:time, non_neg_integer() | atom(), default: :no_timer)
  end

  def init(%Pinger{} = state) do
    pinger(state.time)

    {:ok, state}
  end

  def init(args) do
    time = args[:time]
    mempool = args[:mempool]

    {:ok, %Pinger{mempool: mempool, time: time}}
  end

<<<<<<< HEAD
  @doc """
  Given a server S and time T I change the timer set for the struct
  connected to S setting it to T. Set T to :no_timer to stop the
  pinger.
  """
  def set_timer(server, time) do
    Router.call(server, {:set, time})
  end

  @spec start(Router.Addr.t()) :: any()
  def start(server) do
    Router.call(server, :start)
  end

  def handle_call(:start, _from, state) do
    pinger(state.time)

    {:reply, "Pinger launched", state}
  end

  def handle_call({:set, time}, _from, state) do
    {:reply, "Timer set to #{inspect(time)}", %Pinger{state | time: time}}
=======
  ############################################################
  #                      Public RPC API                      #
  ############################################################

  def state(server) do
    Router.call(server, :state)
  end

  ############################################################
  #                    Genserver Behavior                    #
  ############################################################

  def handle_call(:state, _from, state) do
    {:reply, state, state}
>>>>>>> 35a8d903
  end

  def handle_info(:execute, state) do
    Mempool.execute(state.mempool)
    pinger(state.time)

    {:noreply, state}
  end

  @doc """
  I send the :execute message after specified time if ever.
  """
  def pinger(time) do
    if time == :no_timer do
      :ok
    else
      Process.send_after(self(), :execute, time)
    end
  end
end<|MERGE_RESOLUTION|>--- conflicted
+++ resolved
@@ -27,7 +27,10 @@
     {:ok, %Pinger{mempool: mempool, time: time}}
   end
 
-<<<<<<< HEAD
+  ############################################################
+  #                      Public RPC API                      #
+  ############################################################
+
   @doc """
   Given a server S and time T I change the timer set for the struct
   connected to S setting it to T. Set T to :no_timer to stop the
@@ -42,19 +45,6 @@
     Router.call(server, :start)
   end
 
-  def handle_call(:start, _from, state) do
-    pinger(state.time)
-
-    {:reply, "Pinger launched", state}
-  end
-
-  def handle_call({:set, time}, _from, state) do
-    {:reply, "Timer set to #{inspect(time)}", %Pinger{state | time: time}}
-=======
-  ############################################################
-  #                      Public RPC API                      #
-  ############################################################
-
   def state(server) do
     Router.call(server, :state)
   end
@@ -65,7 +55,16 @@
 
   def handle_call(:state, _from, state) do
     {:reply, state, state}
->>>>>>> 35a8d903
+  end
+
+  def handle_call(:start, _from, state) do
+    pinger(state.time)
+
+    {:reply, "Pinger launched", state}
+  end
+
+  def handle_call({:set, time}, _from, state) do
+    {:reply, "Timer set to #{inspect(time)}", %Pinger{state | time: time}}
   end
 
   def handle_info(:execute, state) do
