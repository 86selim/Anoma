--- conflicted
+++ resolved
@@ -63,11 +63,7 @@
       > id = System.unique_integer([:positive])
       1931
       > zero = [[1, 777 | 0], 0, Nock.stdlib_core()]
-<<<<<<< HEAD
-      > task = Communicator.new_transaction(executor, id, {:kv, zero})
-=======
-      > task = Executor.new_transaction(executor, id, zero)
->>>>>>> c4efb010
+      > task = Executor.new_transaction(executor, id, {:kv, zero})
       %Task{
         mfa: {Anoma.Node.Executor.Worker, :run, 3},
         owner: #PID<0.264.0>,
@@ -133,7 +129,7 @@
 
   # TODO, only kill the given transactions
   def kill_transactions(communicator, _trans) do
-    GenServer.call(communicator, :kill)
+    Router.call(communicator, :kill)
   end
 
   ############################################################
@@ -162,22 +158,19 @@
 
   def handle_call(:kill, _from, agent) do
     kill(agent.tasks)
-    {:reply, :ok, %Communicator{agent | tasks: []}}
+    {:reply, :ok, %__MODULE__{agent | tasks: []}}
   end
 
   def handle_cast(:kill, agent) do
     kill(agent.tasks)
-    {:reply, :ok, %Communicator{agent | tasks: []}}
-  end
-
-<<<<<<< HEAD
+    {:reply, :ok, %__MODULE__{agent | tasks: []}}
+  end
+
   def handle_cast(:reset, agent) do
     kill(agent.tasks)
-    {:noreply, %Communicator{agent | subscribers: MapSet.new(), tasks: []}}
-  end
-
-=======
->>>>>>> c4efb010
+    {:noreply, %__MODULE__{agent | tasks: []}}
+  end
+
   # TODO communicate this information somehow
   def handle_info({:DOWN, _ref, :process, pid, _reason}, state) do
     Router.cast(state.task_completion_topic, {:process_done, pid})
