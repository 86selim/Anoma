use std::ffi::OsStr;
use std::fmt::Display;
use std::fs::{File, OpenOptions};
use std::net::SocketAddr;
use std::path::{Path, PathBuf};
use std::process::Command;
use std::str::FromStr;
use std::sync::Once;
<<<<<<< HEAD
use std::{env, fs, thread, time};
=======
use std::time::{SystemTime, UNIX_EPOCH};
use std::{env, fs, mem, thread, time};
>>>>>>> 8ef316c8

use anoma::types::chain::ChainId;
use anoma_apps::client::utils;
use anoma_apps::config::genesis::genesis_config::{self, GenesisConfig};
use anoma_apps::{config, wallet};
use assert_cmd::assert::OutputAssertExt;
use color_eyre::eyre::Result;
use color_eyre::owo_colors::OwoColorize;
use escargot::CargoBuild;
use expectrl::process::unix::{PtyStream, UnixProcess};
use expectrl::session::Session;
use expectrl::stream::log::LoggedStream;
use expectrl::{Eof, WaitStatus};
use eyre::eyre;
<<<<<<< HEAD
use itertools::Either;
=======
use itertools::Itertools;
use rand::Rng;
>>>>>>> 8ef316c8
use tempfile::{tempdir, TempDir};

/// For `color_eyre::install`, which fails if called more than once in the same
/// process
pub static INIT: Once = Once::new();

const APPS_PACKAGE: &str = "anoma_apps";

/// Env. var for running E2E tests in debug mode
pub const ENV_VAR_DEBUG: &str = "ANOMA_E2E_DEBUG";

/// Env. var for keeping temporary files created by the E2E tests
const ENV_VAR_KEEP_TEMP: &str = "ANOMA_E2E_KEEP_TEMP";

/// The E2E tests genesis config source.
/// This file must contain a single validator with alias "validator-0".
/// To add more validators, use the [`add_validators`] function in the call to
/// setup the [`network`].
pub const SINGLE_NODE_NET_GENESIS: &str = "genesis/e2e-tests-single-node.toml";
/// An E2E test network.
#[derive(Debug)]
pub struct Network {
    pub chain_id: ChainId,
}

/// Offset the ports used in the network configuration by 1000 for ABCI++ to
/// avoid shared resources
pub const ABCI_PLUS_PLUS_PORT_OFFSET: u16 = 1000;

/// Add `num` validators to the genesis config. Note that called from inside
/// the [`network`]'s first argument's closure, there is 1 validator already
/// present to begin with, so e.g. `add_validators(1, _)` will configure a
/// network with 2 validators.
///
/// INVARIANT: Do not call this function more than once on the same config.
pub fn add_validators(num: u8, mut genesis: GenesisConfig) -> GenesisConfig {
    let validator_0 = genesis.validator.get_mut("validator-0").unwrap();
    // Clone the first validator before modifying it
    let other_validators = validator_0.clone();
    // Set the first validator to be a bootstrap node to enable P2P connectivity
    validator_0.intent_gossip_seed = Some(true);
    // A bootstrap node doesn't participate in the gossipsub protocol for
    // gossiping intents, so we remove its matchmaker
    validator_0.matchmaker_account = None;
    validator_0.matchmaker_code = None;
    validator_0.matchmaker_tx = None;
    let net_address_0 =
        SocketAddr::from_str(validator_0.net_address.as_ref().unwrap())
            .unwrap();
    let net_address_port_0 = net_address_0.port();
    for ix in 0..num {
        let mut validator = other_validators.clone();
        // Only the first validator is bootstrap
        validator.intent_gossip_seed = None;
        let mut net_address = net_address_0;
        // 6 ports for each validator
        let first_port = net_address_port_0
            + 6 * (ix as u16 + 1)
            + if cfg!(feature = "ABCI") {
                0
            } else {
                // The ABCI++ ports at `26670 + ABCI_PLUS_PLUS_PORT_OFFSET`,
                // see `network`
                ABCI_PLUS_PLUS_PORT_OFFSET
            };
        net_address.set_port(first_port);
        validator.net_address = Some(net_address.to_string());
        let name = format!("validator-{}", ix + 1);
        genesis.validator.insert(name, validator);
    }
    genesis
}

/// Setup a network with a single genesis validator node.
pub fn single_node_net() -> Result<Test> {
    network(|genesis| genesis, None)
}

/// Setup a configurable network.
pub fn network(
    update_genesis: impl Fn(GenesisConfig) -> GenesisConfig,
    consensus_timeout_commit: Option<&'static str>,
) -> Result<Test> {
    INIT.call_once(|| {
        if let Err(err) = color_eyre::install() {
            eprintln!("Failed setting up colorful error reports {}", err);
        }
    });

    let working_dir = working_dir();
    let test_dir = TestDir::new();

    // Open the source genesis file
    let mut genesis = genesis_config::open_genesis_config(
        working_dir.join(SINGLE_NODE_NET_GENESIS),
    );

    if !cfg!(feature = "ABCI") {
        // The ABCI ports start at `26670`, ABCI++ at `26670 +
        // ABCI_PLUS_PLUS_PORT_OFFSET`to avoid using shared resources with ABCI
        // feature if running at the same time.
        let validator_0 = genesis.validator.get_mut("validator-0").unwrap();
        let mut net_address_0 =
            SocketAddr::from_str(validator_0.net_address.as_ref().unwrap())
                .unwrap();
        let current_port = net_address_0.port();
        net_address_0.set_port(current_port + ABCI_PLUS_PLUS_PORT_OFFSET);
        validator_0.net_address = Some(net_address_0.to_string());
    };

    // Run the provided function on it
    let genesis = update_genesis(genesis);

    // Run `init-network` to generate the finalized genesis config, keys and
    // addresses and update WASM checksums
    let genesis_file = test_dir.path().join("e2e-test-genesis-src.toml");
    genesis_config::write_genesis_config(&genesis, &genesis_file);
    let genesis_path = genesis_file.to_string_lossy();
    let checksums_path = working_dir
        .join("wasm/checksums.json")
        .to_string_lossy()
        .into_owned();
    let mut args = vec![
        "utils",
        "init-network",
        "--unsafe-dont-encrypt",
        "--genesis-path",
        &genesis_path,
        "--chain-prefix",
        "e2e-test",
        "--localhost",
        "--dont-archive",
        "--allow-duplicate-ip",
        "--wasm-checksums-path",
        &checksums_path,
    ];
    if let Some(consensus_timeout_commit) = consensus_timeout_commit {
        args.push("--consensus-timeout-commit");
        args.push(consensus_timeout_commit)
    }
    let mut init_network = run_cmd(
        Bin::Client,
        args,
        Some(5),
        &working_dir,
        &test_dir,
        "validator",
        format!("{}:{}", std::file!(), std::line!()),
    )?;

    // Get the generated chain_id` from result of the last command
    let (unread, matched) =
        init_network.exp_regex(r"Derived chain ID: .*\n")?;
    let chain_id_raw =
        matched.trim().split_once("Derived chain ID: ").unwrap().1;
    let chain_id = ChainId::from_str(chain_id_raw.trim())?;
    println!("'init-network' output: {}", unread);
    let net = Network { chain_id };

    // Move the "others" accounts wallet in the main base dir, so that we can
    // use them with `Who::NonValidator`
    let chain_dir = test_dir.path().join(net.chain_id.as_str());
    std::fs::rename(
        wallet::wallet_file(
            chain_dir
                .join(utils::NET_ACCOUNTS_DIR)
                .join(utils::NET_OTHER_ACCOUNTS_DIR),
        ),
        wallet::wallet_file(chain_dir.clone()),
    )
    .unwrap();

    copy_wasm_to_chain_dir(
        &working_dir,
        &chain_dir,
        &net.chain_id,
        genesis.validator.keys(),
    );

    Ok(Test {
        working_dir,
        test_dir,
        net,
        genesis,
    })
}

/// Anoma binaries
#[derive(Debug)]
pub enum Bin {
    Node,
    Client,
    Wallet,
}

#[derive(Debug)]
pub struct Test {
    /// The dir where the tests run from, usually the repo root dir
    pub working_dir: PathBuf,
    /// Temporary test directory is used as the default base-dir for running
    /// Anoma cmds
    pub test_dir: TestDir,
    pub net: Network,
    pub genesis: GenesisConfig,
}

#[derive(Debug)]
pub struct TestDir(Either<TempDir, PathBuf>);

impl AsRef<Path> for TestDir {
    fn as_ref(&self) -> &Path {
        match &self.0 {
            Either::Left(temp_dir) => temp_dir.path(),
            Either::Right(path) => path.as_ref(),
        }
    }
}

impl TestDir {
    /// Setup a `TestDir` in a temporary directory. The directory will be
    /// automatically deleted after the test run, unless `ENV_VAR_KEEP_TEMP`
    /// is set to `true`.
    pub fn new() -> Self {
        let keep_temp = match env::var(ENV_VAR_KEEP_TEMP) {
            Ok(val) => val.to_ascii_lowercase() != "false",
            _ => false,
        };

        if keep_temp {
            let path = tempdir().unwrap().into_path();
            println!(
                "{}: \"{}\"",
                "Keeping test directory at".underline().yellow(),
                path.to_string_lossy()
            );
            Self(Either::Right(path))
        } else {
            Self(Either::Left(tempdir().unwrap()))
        }
    }

    /// Get the [`Path`] to the test directory.
    pub fn path(&self) -> &Path {
        self.as_ref()
    }
}

impl Drop for Test {
    fn drop(&mut self) {
        if let Either::Right(path) = &self.test_dir.0 {
            println!(
                "{}: \"{}\"",
                "Keeping test directory at".underline().yellow(),
                path.to_string_lossy()
            );
        }
    }
}

// Internally used macros only for attaching source locations to commands
#[macro_use]
mod macros {
    /// Get an [`AnomaCmd`] to run an Anoma binary. By default, these will run
    /// in release mode. This can be disabled by setting environment
    /// variable `ANOMA_E2E_DEBUG=true`.
    /// On [`AnomaCmd`], you can then call e.g. `exp_string` or `exp_regex` to
    /// look for an expected output from the command.
    ///
    /// Arguments:
    /// - the test [`super::Test`]
    /// - which binary to run [`super::Bin`]
    /// - arguments, which implement `IntoIterator<Item = &str>`, e.g.
    ///   `&["cmd"]`
    /// - optional timeout in seconds `Option<u64>`
    ///
    /// This is a helper macro that adds file and line location to the
    /// [`super::run_cmd`] function call.
    #[macro_export]
    macro_rules! run {
        ($test:expr, $bin:expr, $args:expr, $timeout_sec:expr $(,)?) => {{
            // The file and line will expand to the location that invoked
            // `run_cmd!`
            let loc = format!("{}:{}", std::file!(), std::line!());
            $test.run_cmd($bin, $args, $timeout_sec, loc)
        }};
    }

    /// Get an [`AnomaCmd`] to run an Anoma binary. By default, these will run
    /// in release mode. This can be disabled by setting environment
    /// variable `ANOMA_E2E_DEBUG=true`.
    /// On [`AnomaCmd`], you can then call e.g. `exp_string` or `exp_regex` to
    /// look for an expected output from the command.
    ///
    /// Arguments:
    /// - the test [`super::Test`]
    /// - who to run this command as [`super::Who`]
    /// - which binary to run [`super::Bin`]
    /// - arguments, which implement `IntoIterator<item = &str>`, e.g.
    ///   `&["cmd"]`
    /// - optional timeout in seconds `Option<u64>`
    ///
    /// This is a helper macro that adds file and line location to the
    /// [`super::run_cmd`] function call.
    #[macro_export]
    macro_rules! run_as {
        (
            $test:expr,
            $who:expr,
            $bin:expr,
            $args:expr,
            $timeout_sec:expr $(,)?
        ) => {{
            // The file and line will expand to the location that invoked
            // `run_cmd!`
            let loc = format!("{}:{}", std::file!(), std::line!());
            $test.run_cmd_as($who, $bin, $args, $timeout_sec, loc)
        }};
    }
}

pub enum Who {
    // A non-validator
    NonValidator,
    // Genesis validator with a given index, starting from `0`
    Validator(u64),
}

impl Test {
    /// Use the `run!` macro instead of calling this method directly to get
    /// automatic source location reporting.
    ///
    /// Get an [`AnomaCmd`] to run an Anoma binary. By default, these will run
    /// in release mode. This can be disabled by setting environment
    /// variable `ANOMA_E2E_DEBUG=true`.
    pub fn run_cmd<I, S>(
        &self,
        bin: Bin,
        args: I,
        timeout_sec: Option<u64>,
        loc: String,
    ) -> Result<AnomaCmd>
    where
        I: IntoIterator<Item = S>,
        S: AsRef<OsStr>,
    {
        self.run_cmd_as(Who::NonValidator, bin, args, timeout_sec, loc)
    }

    /// Use the `run!` macro instead of calling this method directly to get
    /// automatic source location reporting.
    ///
    /// Get an [`AnomaCmd`] to run an Anoma binary. By default, these will run
    /// in release mode. This can be disabled by setting environment
    /// variable `ANOMA_E2E_DEBUG=true`.
    pub fn run_cmd_as<I, S>(
        &self,
        who: Who,
        bin: Bin,
        args: I,
        timeout_sec: Option<u64>,
        loc: String,
    ) -> Result<AnomaCmd>
    where
        I: IntoIterator<Item = S>,
        S: AsRef<OsStr>,
    {
        let base_dir = self.get_base_dir(&who);
        let mode = match &who {
            Who::NonValidator => "full",
            Who::Validator(_) => "validator",
        };
        run_cmd(
            bin,
            args,
            timeout_sec,
            &self.working_dir,
            &base_dir,
            mode,
            loc,
        )
    }

    pub fn get_base_dir(&self, who: &Who) -> PathBuf {
        match who {
            Who::NonValidator => self.test_dir.path().to_owned(),
            Who::Validator(index) => self
                .test_dir
                .path()
                .join(self.net.chain_id.as_str())
                .join(utils::NET_ACCOUNTS_DIR)
                .join(format!("validator-{}", index))
                .join(config::DEFAULT_BASE_DIR),
        }
    }
}

/// A helper that should be ran on start of every e2e test case.
pub fn working_dir() -> PathBuf {
    let working_dir = fs::canonicalize("..").unwrap();

    if cfg!(feature = "ABCI") {
        // Check that tendermint is on $PATH
        Command::new("which").arg("tendermint").assert().success();
        std::env::var("TENDERMINT")
            .expect_err("The env variable TENDERMINT must **not** be set");
    } else {
        std::env::var("TENDERMINT").expect(
            "The env variable TENDERMINT must be set and point to a local \
             build of the tendermint abci++ branch",
        );
    }
    working_dir
}

/// A command under test
pub struct AnomaCmd {
    pub session: Session<UnixProcess, LoggedStream<PtyStream, File>>,
    pub cmd_str: String,
    pub log_path: PathBuf,
}

impl Display for AnomaCmd {
    fn fmt(&self, f: &mut std::fmt::Formatter<'_>) -> std::fmt::Result {
        write!(
            f,
            "{}\nLogs: {}",
            self.cmd_str,
            self.log_path.to_string_lossy()
        )
    }
}

/// A command under test running on a background thread
pub struct AnomaBgCmd {
    join_handle: std::thread::JoinHandle<AnomaCmd>,
    abort_send: std::sync::mpsc::Sender<()>,
}

impl AnomaBgCmd {
    /// Re-gain control of a background command (created with
    /// [`AnomaCmd::background()`]) to check its output.
    pub fn foreground(self) -> AnomaCmd {
        self.abort_send.send(()).unwrap();
        self.join_handle.join().unwrap()
    }
}

impl AnomaCmd {
    /// Keep reading the session's output in a background thread to prevent the
    /// buffer from filling up. Call [`AnomaBgCmd::foreground()`] on the
    /// returned [`AnomaBgCmd`] to stop the loop and return back the original
    /// command.
    pub fn background(self) -> AnomaBgCmd {
        let (abort_send, abort_recv) = std::sync::mpsc::channel();
        let join_handle = std::thread::spawn(move || {
            let mut cmd = self;
            loop {
                match abort_recv.try_recv() {
                    Ok(())
                    | Err(std::sync::mpsc::TryRecvError::Disconnected) => {
                        return cmd;
                    }
                    Err(std::sync::mpsc::TryRecvError::Empty) => {}
                }
                cmd.session.is_matched(Eof).unwrap();
            }
        });
        AnomaBgCmd {
            join_handle,
            abort_send,
        }
    }

    /// Assert that the process exited with success
    pub fn assert_success(&self) {
        let status = self.session.wait().unwrap();
        assert_eq!(WaitStatus::Exited(self.session.pid(), 0), status);
    }

    /// Assert that the process exited with failure
    #[allow(dead_code)]
    pub fn assert_failure(&self) {
        let status = self.session.wait().unwrap();
        assert_ne!(WaitStatus::Exited(self.session.pid(), 0), status);
    }

    /// Wait until provided string is seen on stdout of child process.
    /// Return the yet unread output (without the matched string)
    ///
    /// Wrapper over the inner `PtySession`'s functions with custom error
    /// reporting.
    pub fn exp_string(&mut self, needle: &str) -> Result<String> {
        let found = self.session.expect_eager(needle).map_err(|e| {
            eyre!("{}\nCommand: {}\n Needle: {}", e, self, needle)
        })?;
        if found.is_empty() {
            Err(eyre!(
                "Expected needle not found\nCommand: {}\n Needle: {}",
                self,
                needle
            ))
        } else {
            String::from_utf8(found.before().to_vec())
                .map_err(|e| eyre!("Error: {}\nCommand: {}", e, self))
        }
    }

    /// Wait until provided regex is seen on stdout of child process.
    /// Return a tuple:
    /// 1. the yet unread output
    /// 2. the matched regex
    ///
    /// Wrapper over the inner `Session`'s functions with custom error
    /// reporting as well as converting bytes back to `String`.
    pub fn exp_regex(&mut self, regex: &str) -> Result<(String, String)> {
        let found = self
            .session
            .expect_eager(expectrl::Regex(regex))
            .map_err(|e| eyre!("Error: {}\nCommand: {}", e, self))?;
        if found.is_empty() {
            Err(eyre!(
                "Expected regex not found: {}\nCommand: {}",
                regex,
                self
            ))
        } else {
            let unread = String::from_utf8(found.before().to_vec())
                .map_err(|e| eyre!("Error: {}\nCommand: {}", e, self))?;
            let matched =
                String::from_utf8(found.matches().next().unwrap().to_vec())
                    .map_err(|e| eyre!("Error: {}\nCommand: {}", e, self))?;
            Ok((unread, matched))
        }
    }

    /// Wait until we see EOF (i.e. child process has terminated)
    /// Return all the yet unread output
    ///
    /// Wrapper over the inner `Session`'s functions with custom error
    /// reporting.
    #[allow(dead_code)]
    pub fn exp_eof(&mut self) -> Result<String> {
        let found = self
            .session
            .expect_eager(Eof)
            .map_err(|e| eyre!("Error: {}\nCommand: {}", e, self))?;
        if found.is_empty() {
            Err(eyre!("Expected EOF\nCommand: {}", self))
        } else {
            String::from_utf8(found.before().to_vec())
                .map_err(|e| eyre!(format!("Error: {}\nCommand: {}", e, self)))
        }
    }

    /// Send a control code to the running process and consume resulting output
    /// line (which is empty because echo is off)
    ///
    /// E.g. `send_control('c')` sends ctrl-c. Upper/smaller case does not
    /// matter.
    ///
    /// Wrapper over the inner `Session`'s functions with custom error
    /// reporting.
    pub fn send_control(&mut self, c: char) -> Result<()> {
        self.session
            .send_control(c)
            .map_err(|e| eyre!("Error: {}\nCommand: {}", e, self))
    }

    /// send line to repl (and flush output) and then, if echo_on=true wait for
    /// the input to appear.
    /// Return: number of bytes written
    ///
    /// Wrapper over the inner `Session`'s functions with custom error
    /// reporting.
    pub fn send_line(&mut self, line: &str) -> Result<()> {
        self.session
            .send_line(line)
            .map_err(|e| eyre!("Error: {}\nCommand: {}", e, self))
    }
}

impl Drop for AnomaCmd {
    fn drop(&mut self) {
        // attempt to clean up the process
        println!(
            "{}: {}",
            "> Sending Ctrl+C to command".underline().yellow(),
            self.cmd_str,
        );
        let _result = self.send_control('c');
        match self.exp_eof() {
            Err(error) => {
                eprintln!(
                    "\n{}: {}\n{}: {}",
                    "> Error ensuring command is finished".underline().red(),
                    self.cmd_str,
                    "Error".underline().red(),
                    error,
                );
            }
            Ok(output) => {
                println!(
                    "\n{}: {}",
                    "> Command finished".underline().green(),
                    self.cmd_str,
                );
                let output = output.trim();
                if !output.is_empty() {
                    println!(
                        "\n{}: {}\n\n{}",
                        "> Unread output for command".underline().yellow(),
                        self.cmd_str,
                        output
                    );
                } else {
                    println!(
                        "\n{}: {}",
                        "> No unread output for command".underline().green(),
                        self.cmd_str
                    );
                }
            }
        }
    }
}

/// Get a [`Command`] to run an Anoma binary. By default, these will run in
/// release mode. This can be disabled by setting environment variable
/// `ANOMA_E2E_DEBUG=true`.
pub fn run_cmd<I, S>(
    bin: Bin,
    args: I,
    timeout_sec: Option<u64>,
    working_dir: impl AsRef<Path>,
    base_dir: impl AsRef<Path>,
    mode: &str,
    loc: String,
) -> Result<AnomaCmd>
where
    I: IntoIterator<Item = S>,
    S: AsRef<OsStr>,
{
    // Root cargo workspace manifest path
    let manifest_path = working_dir.as_ref().join("Cargo.toml");
    let bin_name = match bin {
        Bin::Node => "anoman",
        Bin::Client => "anomac",
        Bin::Wallet => "anomaw",
    };
    // Allow to run in debug
    let run_debug = match env::var(ENV_VAR_DEBUG) {
        Ok(val) => val.to_ascii_lowercase() != "false",
        _ => false,
    };
    let build_cmd = if !cfg!(feature = "ABCI") {
        CargoBuild::new()
            .package(APPS_PACKAGE)
            .manifest_path(manifest_path)
            .no_default_features()
            .features("ABCI-plus-plus")
            // Explicitly disable dev, in case it's enabled when a test is
            // invoked
            .env("ANOMA_DEV", "false")
            .bin(bin_name)
    } else {
        CargoBuild::new()
            .package(APPS_PACKAGE)
            .manifest_path(manifest_path)
            .features("ABCI")
            // Explicitly disable dev, in case it's enabled when a test is
            // invoked
            .env("ANOMA_DEV", "false")
            .bin(bin_name)
    };
    let build_cmd = if run_debug {
        build_cmd
    } else {
        // Use the same build settings as `make build-release`
        build_cmd.release()
    };
    let now = time::Instant::now();
    // ideally we would print the compile command here, but escargot doesn't
    // implement Display or Debug for CargoBuild
    println!(
        "\n{}: {}",
        "`cargo build` starting".underline().bright_blue(),
        bin_name
    );
    let mut run_cmd = build_cmd.run().unwrap().command();
    println!(
        "\n{}: {}ms",
        "`cargo build` finished after".underline().bright_blue(),
        now.elapsed().as_millis()
    );

    run_cmd
        .env("ANOMA_LOG", "anoma=info")
        .env("ANOMA_LOG_COLOR", "false")
        .current_dir(working_dir)
        .args(&[
            "--base-dir",
            &base_dir.as_ref().to_string_lossy(),
            "--mode",
            mode,
        ])
        .args(args);
    let args: String =
        run_cmd.get_args().map(|s| s.to_string_lossy()).join(" ");
    let cmd_str =
        format!("{} {}", run_cmd.get_program().to_string_lossy(), args);

    let session = Session::spawn(run_cmd).map_err(|e| {
        eyre!(
            "\n\n{}: {}\n{}: {}\n{}: {}",
            "Failed to run".underline().red(),
            cmd_str,
            "Location".underline().red(),
            loc,
            "Error".underline().red(),
            e
        )
    })?;

    let log_path = {
        let mut rng = rand::thread_rng();
        let log_dir = base_dir.as_ref().join("logs");
        fs::create_dir_all(&log_dir)?;
        log_dir.join(&format!(
            "{}-{}-{}.log",
            SystemTime::now()
                .duration_since(UNIX_EPOCH)
                .unwrap()
                .as_micros(),
            bin_name,
            rng.gen::<u64>()
        ))
    };
    let logger = OpenOptions::new()
        .write(true)
        .create_new(true)
        .open(&log_path)?;
    let mut session = session.with_log(logger).unwrap();

    session.set_expect_timeout(timeout_sec.map(std::time::Duration::from_secs));

    let mut cmd_process = AnomaCmd {
        session,
        cmd_str,
        log_path,
    };

    println!("{}:\n{}", "> Running".underline().green(), &cmd_process);

    if let Bin::Node = &bin {
        // When running a node command, we need to wait a bit before checking
        // status
        sleep(1);

        // If the command failed, try print out its output
        if let Ok(WaitStatus::Exited(_, result)) = cmd_process.session.status()
        {
            if result != 0 {
                let output = cmd_process.exp_eof().unwrap_or_else(|err| {
                    format!("No output found, error: {}", err)
                });
                return Err(eyre!(
                    "\n\n{}: {}\n{}: {} \n\n{}: {}",
                    "Failed to run".underline().red(),
                    cmd_process.cmd_str,
                    "Location".underline().red(),
                    loc,
                    "Output".underline().red(),
                    output,
                ));
            }
        }
    }
    Ok(cmd_process)
}

/// Sleep for given `seconds`.
pub fn sleep(seconds: u64) {
    thread::sleep(time::Duration::from_secs(seconds));
}

#[allow(dead_code)]
pub mod constants {
    use std::fs;
    use std::path::PathBuf;

    // User addresses aliases
    pub const ALBERT: &str = "Albert";
    pub const ALBERT_KEY: &str = "Albert-key";
    pub const BERTHA: &str = "Bertha";
    pub const BERTHA_KEY: &str = "Bertha-key";
    pub const CHRISTEL: &str = "Christel";
    pub const CHRISTEL_KEY: &str = "Christel-key";
    pub const DAEWON: &str = "Daewon";
    pub const MATCHMAKER_KEY: &str = "matchmaker-key";
    pub const MASP: &str = "atest1v4ehgw36xaryysfsx5unvve4g5my2vjz89p52sjxxgenzd348yuyyv3hg3pnjs35g5unvde4ca36y5";

    // Shielded spending and viewing keys and payment addresses
    pub const A_SPENDING_KEY: &str = "xsktest1qqqqqqqqqqqqqq9v0sls5r5de7njx8ehu49pqgmqr9ygelg87l5x8y4s9r0pjlvu69au6gn3su5ewneas486hdccyayx32hxvt64p3d0hfuprpgcgv2q9gdx3jvxrn02f0nnp3jtdd6f5vwscfuyum083cvfv4jun75ak5sdgrm2pthzj3sflxc0jx0edrakx3vdcngrfjmru8ywkguru8mxss2uuqxdlglaz6undx5h8w7g70t2es850g48xzdkqay5qs0yw06rtxcvedhsv";
    pub const B_SPENDING_KEY: &str = "xsktest1qqqqqqqqqqqqqqpagte43rsza46v55dlz8cffahv0fnr6eqacvnrkyuf9lmndgal7c2k4r7f7zu2yr5rjwr374unjjeuzrh6mquzy6grfdcnnu5clzaq2llqhr70a8yyx0p62aajqvrqjxrht3myuyypsvm725uyt5vm0fqzrzuuedtf6fala4r4nnazm9y9hq5yu6pq24arjskmpv4mdgfn3spffxxv8ugvym36kmnj45jcvvmm227vqjm5fq8882yhjsq97p7xrwqqd82s0";
    // A payment address derived from A_SPENDING_KEY
    pub const AA_PAYMENT_ADDRESS: &str = "patest1a8sfz9c6axdhn925e5qrgzz86msq6yj4uhmxayynucea7gssepk89dgqkx00srfkn4m6kt9jpau";
    // A payment address derived from B_SPENDING_KEY
    pub const AB_PAYMENT_ADDRESS: &str = "patest1dxj5kfjvm27rk5wg8ym0mjrhthz6whagdfj9krqfvyszffh4n0mx9f7cauvz6tr43vp22qgsefr";
    // A viewing key derived from B_SPENDING_KEY
    pub const AB_VIEWING_KEY: &str = "xfvktest1qqqqqqqqqqqqqqpagte43rsza46v55dlz8cffahv0fnr6eqacvnrkyuf9lmndgal7erg38awgq60r259csg3lxeeyy5355f5nj3ywpeqgd2guqd73uxz46645d0ayt9em88wflka0vsrq29u47x55psw93ly80lvftzdr5ccrzuuedtf6fala4r4nnazm9y9hq5yu6pq24arjskmpv4mdgfn3spffxxv8ugvym36kmnj45jcvvmm227vqjm5fq8882yhjsq97p7xrwqt7n63v";
    // A payment address derived from B_VIEWING_KEY
    pub const BB_PAYMENT_ADDRESS: &str = "patest1vqe0vyxh6wmhahwa52gthgd6edgqxfmgyv8e94jtwn55mdvpvylcyqnp59595272qrz3zxn0ysg";
    // A viewing key derived from A_SPENDING_KEY
    pub const AA_VIEWING_KEY: &str = "xfvktest1qqqqqqqqqqqqqq9v0sls5r5de7njx8ehu49pqgmqr9ygelg87l5x8y4s9r0pjlvu6x74w9gjpw856zcu826qesdre628y6tjc26uhgj6d9zqur9l5u3p99d9ggc74ald6s8y3sdtka74qmheyqvdrasqpwyv2fsmxlz57lj4grm2pthzj3sflxc0jx0edrakx3vdcngrfjmru8ywkguru8mxss2uuqxdlglaz6undx5h8w7g70t2es850g48xzdkqay5qs0yw06rtxc5292sl";
    pub const C_SPENDING_KEY: &str = "xsktest1qqqqqqqqqqqqqq8cxw3ef0fardt9wq0aqeh29wwljyctw39q4j2t5kmwu6c8x2hfwftnwm6pxtmzyyawm3kruxvk2fdgey90pv3jj9ffvdkxq5vmew5s495qwfyrerrwhxcmx6dl08xh7t36fnn99cdkmsefdv3p3cvw7cq8f4y37q0kh60pdsm6vfkgft2thpu6t9y6ucn68aerump87dgv864yfrxg5529kek99uhzheqajyfrynvsm70v44vsxj2pq5x0wwudryg6zznrz";
    // A viewing key derived from C_SPENDING_KEY
    pub const AC_VIEWING_KEY: &str = "xfvktest1qqqqqqqqqqqqqq8cxw3ef0fardt9wq0aqeh29wwljyctw39q4j2t5kmwu6c8x2hfwtlqw4tv6u0me086mffgk9mutyarawfl9mpgjg320fn5jhyes4fmjauwa0yj4gqpg3clnqck5w8xa5svdzm2ngyex4tvpvr7e4t7tcx3f4y37q0kh60pdsm6vfkgft2thpu6t9y6ucn68aerump87dgv864yfrxg5529kek99uhzheqajyfrynvsm70v44vsxj2pq5x0wwudrygd9jdpk";
    // A viewing key derived from C_VIEWING_KEY
    pub const AC_PAYMENT_ADDRESS: &str = "ppatest1rjs986uryqf6qf7v0yrkgmn0kds857xkehk6cd6e8xlqpujsqx69gh08n7m77yxw2emsylq9wx2";

    //  Native VP aliases
    pub const GOVERNANCE_ADDRESS: &str = "governance";

    // Fungible token addresses
    pub const XAN: &str = "XAN";
    pub const BTC: &str = "BTC";
    pub const ETH: &str = "ETH";
    pub const DOT: &str = "DOT";

    // Bite-sized tokens
    pub const SCHNITZEL: &str = "Schnitzel";
    pub const APFEL: &str = "Apfel";
    pub const KARTOFFEL: &str = "Kartoffel";

    // Paths to the WASMs used for tests
    pub const TX_TRANSFER_WASM: &str = "wasm/tx_transfer.wasm";
    pub const VP_USER_WASM: &str = "wasm/vp_user.wasm";
    pub const TX_NO_OP_WASM: &str = "wasm_for_tests/tx_no_op.wasm";
    pub const TX_INIT_PROPOSAL: &str = "wasm_for_tests/tx_init_proposal.wasm";
    pub const TX_WRITE_STORAGE_KEY_WASM: &str =
        "wasm_for_tests/tx_write_storage_key.wasm";
    pub const VP_ALWAYS_TRUE_WASM: &str = "wasm_for_tests/vp_always_true.wasm";
    pub const VP_ALWAYS_FALSE_WASM: &str =
        "wasm_for_tests/vp_always_false.wasm";
    pub const TX_MINT_TOKENS_WASM: &str = "wasm_for_tests/tx_mint_tokens.wasm";
    pub const TX_PROPOSAL_CODE: &str = "wasm_for_tests/tx_proposal_code.wasm";

    /// Find the absolute path to one of the WASM files above
    pub fn wasm_abs_path(file_name: &str) -> PathBuf {
        let working_dir = fs::canonicalize("..").unwrap();
        working_dir.join(file_name)
    }
}

/// Copy WASM files from the `wasm` directory to every node's chain dir.
pub fn copy_wasm_to_chain_dir<'a>(
    working_dir: &Path,
    chain_dir: &Path,
    chain_id: &ChainId,
    genesis_validator_keys: impl Iterator<Item = &'a String>,
) {
    // Copy the built WASM files from "wasm" directory in the root of the
    // project.
    let built_wasm_dir = working_dir.join(config::DEFAULT_WASM_DIR);
    let opts = fs_extra::dir::DirOptions { depth: 1 };
    let wasm_files: Vec<_> =
        fs_extra::dir::get_dir_content2(&built_wasm_dir, &opts)
            .unwrap()
            .files
            .into_iter()
            .map(PathBuf::from)
            .filter(|path| {
                matches!(path.extension().and_then(OsStr::to_str), Some("wasm"))
            })
            .map(|path| path.file_name().unwrap().to_string_lossy().to_string())
            .collect();
    if wasm_files.is_empty() {
        panic!(
            "No WASM files found in {}. Please build or download them them \
             first.",
            built_wasm_dir.to_string_lossy()
        );
    }
    let target_wasm_dir = chain_dir.join(config::DEFAULT_WASM_DIR);
    for file in &wasm_files {
        std::fs::copy(
            working_dir.join("wasm").join(&file),
            target_wasm_dir.join(&file),
        )
        .unwrap();
    }

    // Copy the built WASM files from "wasm" directory to each validator dir
    for validator_name in genesis_validator_keys {
        let target_wasm_dir = chain_dir
            .join(utils::NET_ACCOUNTS_DIR)
            .join(validator_name)
            .join(config::DEFAULT_BASE_DIR)
            .join(chain_id.as_str())
            .join(config::DEFAULT_WASM_DIR);
        for file in &wasm_files {
            std::fs::copy(
                working_dir.join("wasm").join(&file),
                target_wasm_dir.join(&file),
            )
            .unwrap();
        }
    }
}<|MERGE_RESOLUTION|>--- conflicted
+++ resolved
@@ -6,12 +6,8 @@
 use std::process::Command;
 use std::str::FromStr;
 use std::sync::Once;
-<<<<<<< HEAD
+use std::time::{SystemTime, UNIX_EPOCH};
 use std::{env, fs, thread, time};
-=======
-use std::time::{SystemTime, UNIX_EPOCH};
-use std::{env, fs, mem, thread, time};
->>>>>>> 8ef316c8
 
 use anoma::types::chain::ChainId;
 use anoma_apps::client::utils;
@@ -26,12 +22,8 @@
 use expectrl::stream::log::LoggedStream;
 use expectrl::{Eof, WaitStatus};
 use eyre::eyre;
-<<<<<<< HEAD
-use itertools::Either;
-=======
-use itertools::Itertools;
+use itertools::{Either, Itertools};
 use rand::Rng;
->>>>>>> 8ef316c8
 use tempfile::{tempdir, TempDir};
 
 /// For `color_eyre::install`, which fails if called more than once in the same
