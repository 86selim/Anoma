name: anoma-ci-wasm-pr
kind: pipeline
node:
  project: anoma
steps:
<<<<<<< HEAD
  - commands:
      - >-
        git clone $DRONE_GIT_HTTP_URL --quiet --branch
        ${DRONE_SOURCE_BRANCH:-master} --single-branch .
    image: 965844283396.dkr.ecr.eu-west-1.amazonaws.com/git:latest
    name: clone
    pull: never
  - commands:
      - >-
        echo "4665b6ec95b864d57f129d898488dd5c4cc5be29736b23782859a2a3cb446111 
        Makefile" | sha256sum -c -
      - >-
        echo "96f503edaeb65d5b75855c75ead35c6c3e394ee82ec6fd4aa15d0e7d9f1051d6 
        wasm/wasm_source/Makefile" | sha256sum -c -
      - >-
        echo "52d59575c0767b4738ea9b4c07844c761dce6f54a59b3429e75fb5f4410cdc7e 
        wasm/vp_template/Makefile" | sha256sum -c -
      - >-
        echo "52d59575c0767b4738ea9b4c07844c761dce6f54a59b3429e75fb5f4410cdc7e 
        wasm/tx_template/Makefile" | sha256sum -c -
      - >-
        echo "52d59575c0767b4738ea9b4c07844c761dce6f54a59b3429e75fb5f4410cdc7e 
        wasm/mm_template/Makefile" | sha256sum -c -
      - >-
        echo "52d59575c0767b4738ea9b4c07844c761dce6f54a59b3429e75fb5f4410cdc7e 
        wasm/mm_filter_template/Makefile" | sha256sum -c -
      - >-
        echo "f01f320575fbbbd3d0ba0f2dd7e9b0132e8448e4e07ce99d425d9ad03d811428 
        docs/Makefile" | sha256sum -c -
      - >-
        echo "7dd312b1ce11d7e51583d4281833f64599bdc991a8cb5780c75f2f1188a24257 
        scripts/ci/pre-run.sh" | sha256sum -c -
      - >-
        echo "bbf66c628d4916b5c931997968afdf2cc85b4362d731d9e47152627e59cfd0f2 
        scripts/ci/release.sh" | sha256sum -c -
      - >-
        echo "404295040e689276676d7f33ade9abbd09f36a7120a3389887de1d47f8895dfe 
        scripts/ci/build-and-publish-docs.sh" | sha256sum -c -
      - >-
        echo "0d74ca6426ebaed9df0b87061ced2be6d71667ef70fa7681b63b61ea2c68e665 
        scripts/ci/audit.py" | sha256sum -c -
      - >-
        echo "2308b636047c8e9fe684fcb3d09ba6777636ce314cbae9d489be3a84596ab0e3 
        scripts/ci/udeps.py" | sha256sum -c -
      - >-
        echo "36e8de3f31a5f8a9e4b0f45b105cb7116def8a7204c662f129678fda2dfa0f04 
        wasm/checksums.py" | sha256sum -c -
      - sh scripts/ci/pre-run.sh
    depends_on:
      - clone
    image: 965844283396.dkr.ecr.eu-west-1.amazonaws.com/git:latest
    name: check-scripts-integrity
    pull: never
  - depends_on:
      - check-scripts-integrity
    environment:
      AWS_ACCESS_KEY_ID:
        from_secret: aws_access_key_id
      AWS_SECRET_ACCESS_KEY:
        from_secret: aws_secret_access_key
    image: meltwater/drone-cache:latest
    name: restore-cache
    pull: never
    settings:
      archive_format: gzip
      backend: s3
      bucket: heliax-drone-cache-v2
      cache_key: 1-54-0/wasm/{{ checksum "wasm/wasm_source/Cargo.lock" }}
      mount:
        - wasm/wasm_source/target
      region: eu-west-1
      restore: true
  - commands:
      - cp wasm/checksums.json wasm/original-checksums.json
      - make build-wasm-scripts
    depends_on:
      - restore-cache
    image: 965844283396.dkr.ecr.eu-west-1.amazonaws.com/wasm:latest
    name: build-wasm
    pull: never
  - commands:
      - >-
        aws s3 sync wasm s3://heliax-drone-wasm-v2 --exclude "*" --include
        "*.wasm" --exclude "*/*"
      - cp wasm/checksums.json wasm/${DRONE_COMMIT}.json
      - aws s3 cp wasm/${DRONE_COMMIT}.json s3://heliax-drone-wasm-v2
    depends_on:
      - build-wasm
    environment:
      AWS_ACCESS_KEY_ID:
        from_secret: aws_access_key_id
      AWS_SECRET_ACCESS_KEY:
        from_secret: aws_secret_access_key
      GITHUB_TOKEN:
        from_secret: github_token
    image: 965844283396.dkr.ecr.eu-west-1.amazonaws.com/git:latest
    name: update-wasm
    pull: never
  - commands:
      - make test-wasm
    depends_on:
      - update-wasm
    image: 965844283396.dkr.ecr.eu-west-1.amazonaws.com/wasm:latest
    name: test-wasm
    pull: never
  - commands:
      - cmp -- wasm/checksums.json wasm/original-checksums.json
    depends_on:
      - update-wasm
    image: 965844283396.dkr.ecr.eu-west-1.amazonaws.com/wasm:latest
    name: check-wasm
    pull: never
  - commands:
      - rm -f  ./wasm/wasm_source/target/.rustc_info.json
      - rm -rf ./wasm/wasm_source/target/debug
      - find ./wasm/wasm_source/target/release -maxdepth 1 -type f -delete
      - >-
        find ./wasm/wasm_source/target/wasm32-unknown-unknown -maxdepth 1 -type
        f -delete
    depends_on:
      - test-wasm
      - check-wasm
    image: 965844283396.dkr.ecr.eu-west-1.amazonaws.com/wasm:latest
    name: clean-cache
    pull: never
    when:
      status:
        - success
        - failure
  - depends_on:
      - clean-cache
    environment:
      AWS_ACCESS_KEY_ID:
        from_secret: aws_access_key_id
      AWS_SECRET_ACCESS_KEY:
        from_secret: aws_secret_access_key
      BACKEND_OPERATION_TIMEOUT: 8m
    image: meltwater/drone-cache:latest
    name: rebuild-cache
    pull: never
    settings:
      archive_format: gzip
      backend: s3
      bucket: heliax-drone-cache-v2
      cache_key: 1-54-0/wasm/{{ checksum "wasm/wasm_source/Cargo.lock" }}
      mount:
        - wasm/wasm_source/target
      override: false
      rebuild: true
      region: eu-west-1
    when:
      status:
        - success
        - failure
=======
- name: clone
  image: 965844283396.dkr.ecr.eu-west-1.amazonaws.com/git:latest
  pull: never
  commands:
  - git clone $DRONE_GIT_HTTP_URL --quiet --branch ${DRONE_SOURCE_BRANCH:-master}
    --single-branch .
- name: download-scripts
  image: 965844283396.dkr.ecr.eu-west-1.amazonaws.com/git:latest
  pull: never
  commands:
  - aws s3 cp s3://$S3_BUCKET_SCRIPTS/anoma.zip scripts/ci/anoma.zip
  - cd scripts/ci && unzip anoma.zip
  environment:
    S3_BUCKET_SCRIPTS: drone-ci-scripts
    AWS_ACCESS_KEY_ID:
      from_secret: aws_access_key_id
    AWS_SECRET_ACCESS_KEY:
      from_secret: aws_secret_access_key
  depends_on:
  - clone
- name: restore-cache
  image: meltwater/drone-cache:latest
  pull: never
  settings:
    archive_format: gzip
    backend: s3
    bucket: heliax-drone-cache-v2
    cache_key: 1-54-0/wasm/{{ checksum "wasm/wasm_source/Cargo.lock" }}
    mount:
    - wasm/wasm_source/target
    region: eu-west-1
    restore: true
  environment:
    AWS_ACCESS_KEY_ID:
      from_secret: aws_access_key_id
    AWS_SECRET_ACCESS_KEY:
      from_secret: aws_secret_access_key
  depends_on:
  - download-scripts
- name: build-wasm
  image: 965844283396.dkr.ecr.eu-west-1.amazonaws.com/wasm:latest
  pull: never
  commands:
  - cp wasm/checksums.json wasm/original-checksums.json
  - make build-wasm-scripts
  depends_on:
  - restore-cache
- name: update-wasm
  image: 965844283396.dkr.ecr.eu-west-1.amazonaws.com/git:latest
  pull: never
  commands:
  - aws s3 sync wasm s3://heliax-drone-wasm-v2 --exclude "*" --include "*.wasm" --exclude
    "*/*"
  - cp wasm/checksums.json wasm/${DRONE_COMMIT}.json
  - aws s3 cp wasm/${DRONE_COMMIT}.json s3://heliax-drone-wasm-v2
  environment:
    AWS_ACCESS_KEY_ID:
      from_secret: aws_access_key_id
    AWS_SECRET_ACCESS_KEY:
      from_secret: aws_secret_access_key
    GITHUB_TOKEN:
      from_secret: github_token
  depends_on:
  - build-wasm
- name: test-wasm
  image: 965844283396.dkr.ecr.eu-west-1.amazonaws.com/wasm:latest
  pull: never
  commands:
  - make test-wasm
  depends_on:
  - update-wasm
- name: check-wasm
  image: 965844283396.dkr.ecr.eu-west-1.amazonaws.com/wasm:latest
  pull: never
  commands:
  - cmp -- wasm/checksums.json wasm/original-checksums.json
  depends_on:
  - update-wasm
- name: clean-cache
  image: 965844283396.dkr.ecr.eu-west-1.amazonaws.com/wasm:latest
  pull: never
  commands:
  - rm -f  ./wasm/wasm_source/target/.rustc_info.json
  - rm -rf ./wasm/wasm_source/target/debug
  - find ./wasm/wasm_source/target/release -maxdepth 1 -type f -delete
  - find ./wasm/wasm_source/target/wasm32-unknown-unknown -maxdepth 1 -type f -delete
  depends_on:
  - test-wasm
  - check-wasm
  when:
    status:
    - success
    - failure
- name: rebuild-cache
  image: meltwater/drone-cache:latest
  pull: never
  settings:
    archive_format: gzip
    backend: s3
    bucket: heliax-drone-cache-v2
    cache_key: 1-54-0/wasm/{{ checksum "wasm/wasm_source/Cargo.lock" }}
    mount:
    - wasm/wasm_source/target
    override: false
    region: eu-west-1
    rebuild: true
  environment:
    AWS_ACCESS_KEY_ID:
      from_secret: aws_access_key_id
    AWS_SECRET_ACCESS_KEY:
      from_secret: aws_secret_access_key
    BACKEND_OPERATION_TIMEOUT: 8m
  depends_on:
  - clean-cache
  when:
    status:
    - success
    - failure
>>>>>>> cd072faa
trigger:
  event:
  - pull_request
type: docker
workspace:
  path: /usr/local/rust/wasm
environment:
  GIT_LFS_SKIP_SMUDGE: '1'
clone:
  disable: true
---
name: anoma-ci-build-pr
kind: pipeline
node:
  project: anoma
steps:
<<<<<<< HEAD
  - commands:
      - >-
        git clone $DRONE_GIT_HTTP_URL --quiet --branch
        ${DRONE_SOURCE_BRANCH:-master} --single-branch .
    image: 965844283396.dkr.ecr.eu-west-1.amazonaws.com/git:latest
    name: clone
    pull: never
  - commands:
      - >-
        echo "4665b6ec95b864d57f129d898488dd5c4cc5be29736b23782859a2a3cb446111 
        Makefile" | sha256sum -c -
      - >-
        echo "96f503edaeb65d5b75855c75ead35c6c3e394ee82ec6fd4aa15d0e7d9f1051d6 
        wasm/wasm_source/Makefile" | sha256sum -c -
      - >-
        echo "52d59575c0767b4738ea9b4c07844c761dce6f54a59b3429e75fb5f4410cdc7e 
        wasm/vp_template/Makefile" | sha256sum -c -
      - >-
        echo "52d59575c0767b4738ea9b4c07844c761dce6f54a59b3429e75fb5f4410cdc7e 
        wasm/tx_template/Makefile" | sha256sum -c -
      - >-
        echo "52d59575c0767b4738ea9b4c07844c761dce6f54a59b3429e75fb5f4410cdc7e 
        wasm/mm_template/Makefile" | sha256sum -c -
      - >-
        echo "52d59575c0767b4738ea9b4c07844c761dce6f54a59b3429e75fb5f4410cdc7e 
        wasm/mm_filter_template/Makefile" | sha256sum -c -
      - >-
        echo "f01f320575fbbbd3d0ba0f2dd7e9b0132e8448e4e07ce99d425d9ad03d811428 
        docs/Makefile" | sha256sum -c -
      - >-
        echo "7dd312b1ce11d7e51583d4281833f64599bdc991a8cb5780c75f2f1188a24257 
        scripts/ci/pre-run.sh" | sha256sum -c -
      - >-
        echo "bbf66c628d4916b5c931997968afdf2cc85b4362d731d9e47152627e59cfd0f2 
        scripts/ci/release.sh" | sha256sum -c -
      - >-
        echo "404295040e689276676d7f33ade9abbd09f36a7120a3389887de1d47f8895dfe 
        scripts/ci/build-and-publish-docs.sh" | sha256sum -c -
      - >-
        echo "0d74ca6426ebaed9df0b87061ced2be6d71667ef70fa7681b63b61ea2c68e665 
        scripts/ci/audit.py" | sha256sum -c -
      - >-
        echo "2308b636047c8e9fe684fcb3d09ba6777636ce314cbae9d489be3a84596ab0e3 
        scripts/ci/udeps.py" | sha256sum -c -
      - >-
        echo "36e8de3f31a5f8a9e4b0f45b105cb7116def8a7204c662f129678fda2dfa0f04 
        wasm/checksums.py" | sha256sum -c -
      - sh scripts/ci/pre-run.sh
    depends_on:
      - clone
    image: 965844283396.dkr.ecr.eu-west-1.amazonaws.com/git:latest
    name: check-scripts-integrity
    pull: never
  - commands:
      - sccache --start-server
      - make build
    depends_on:
      - check-scripts-integrity
    environment:
      AWS_ACCESS_KEY_ID:
        from_secret: aws_access_key_id
      AWS_SECRET_ACCESS_KEY:
        from_secret: aws_secret_access_key
      SCCACHE_BUCKET: heliax-drone-cache-v2
      SCCACHE_S3_KEY_PREFIX: sccache-build
    image: 965844283396.dkr.ecr.eu-west-1.amazonaws.com/anoma:latest
    name: build
    pull: never
  - commands:
      - sccache --start-server
      - make build-test
    depends_on:
      - build
    environment:
      AWS_ACCESS_KEY_ID:
        from_secret: aws_access_key_id
      AWS_SECRET_ACCESS_KEY:
        from_secret: aws_secret_access_key
      SCCACHE_BUCKET: heliax-drone-cache-v2
      SCCACHE_S3_KEY_PREFIX: sccache-build-test
    image: 965844283396.dkr.ecr.eu-west-1.amazonaws.com/anoma:latest
    name: build-test
    pull: never
  - commands:
      - >-
        aws s3api head-object --bucket heliax-drone-wasm-v2 --key
        ${DRONE_COMMIT}.json
      - if [ $? -ne 0  ]; then exit 1; fi
      - aws s3 cp s3://heliax-drone-wasm-v2/${DRONE_COMMIT}.json wasm
      - cp wasm/${DRONE_COMMIT}.json wasm/checksums.json
      - >-
        jq -r -c '.[]' wasm/checksums.json | parallel aws s3 cp
        s3://heliax-drone-wasm-v2/{} wasm
    depends_on:
      - build-test
    image: 965844283396.dkr.ecr.eu-west-1.amazonaws.com/git:latest
    name: download-wasm
    pull: never
  - commands:
      - sccache --start-server
      - make test-unit
    depends_on:
      - download-wasm
    environment:
      AWS_ACCESS_KEY_ID:
        from_secret: aws_access_key_id
      AWS_SECRET_ACCESS_KEY:
        from_secret: aws_secret_access_key
      SCCACHE_BUCKET: heliax-drone-cache-v2
      SCCACHE_S3_KEY_PREFIX: sccache-test-unit
    image: 965844283396.dkr.ecr.eu-west-1.amazonaws.com/anoma:latest
    name: test-unit
    pull: never
  - commands:
      - sccache --start-server
      - make test-e2e
    depends_on:
      - download-wasm
    environment:
      AWS_ACCESS_KEY_ID:
        from_secret: aws_access_key_id
      AWS_SECRET_ACCESS_KEY:
        from_secret: aws_secret_access_key
      SCCACHE_BUCKET: heliax-drone-cache-v2
      SCCACHE_S3_KEY_PREFIX: sccache-test-e2e
    image: 965844283396.dkr.ecr.eu-west-1.amazonaws.com/anoma:latest
    name: test-e2e
    pull: never
=======
- name: clone
  image: 965844283396.dkr.ecr.eu-west-1.amazonaws.com/git:latest
  pull: never
  commands:
  - git clone $DRONE_GIT_HTTP_URL --quiet --branch ${DRONE_SOURCE_BRANCH:-master}
    --single-branch .
- name: download-scripts
  image: 965844283396.dkr.ecr.eu-west-1.amazonaws.com/git:latest
  pull: never
  commands:
  - aws s3 cp s3://$S3_BUCKET_SCRIPTS/anoma.zip scripts/ci/anoma.zip
  - cd scripts/ci && unzip anoma.zip
  environment:
    S3_BUCKET_SCRIPTS: drone-ci-scripts
    AWS_ACCESS_KEY_ID:
      from_secret: aws_access_key_id
    AWS_SECRET_ACCESS_KEY:
      from_secret: aws_secret_access_key
  depends_on:
  - clone
- name: build
  image: 965844283396.dkr.ecr.eu-west-1.amazonaws.com/anoma:latest
  pull: never
  commands:
  - sccache --start-server
  - make build
  environment:
    AWS_ACCESS_KEY_ID:
      from_secret: aws_access_key_id
    AWS_SECRET_ACCESS_KEY:
      from_secret: aws_secret_access_key
    SCCACHE_BUCKET: heliax-drone-cache-v2
    SCCACHE_S3_KEY_PREFIX: sccache-build
  depends_on:
  - download-scripts
- name: build-test
  image: 965844283396.dkr.ecr.eu-west-1.amazonaws.com/anoma:latest
  pull: never
  commands:
  - sccache --start-server
  - make build-test
  environment:
    AWS_ACCESS_KEY_ID:
      from_secret: aws_access_key_id
    AWS_SECRET_ACCESS_KEY:
      from_secret: aws_secret_access_key
    SCCACHE_BUCKET: heliax-drone-cache-v2
    SCCACHE_S3_KEY_PREFIX: sccache-build-test
  depends_on:
  - build
- name: download-wasm
  image: 965844283396.dkr.ecr.eu-west-1.amazonaws.com/git:latest
  pull: never
  commands:
  - aws s3api head-object --bucket heliax-drone-wasm-v2 --key ${DRONE_COMMIT}.json
  - if [ $? -ne 0  ]; then exit 1; fi
  - aws s3 cp s3://heliax-drone-wasm-v2/${DRONE_COMMIT}.json wasm
  - cp wasm/${DRONE_COMMIT}.json wasm/checksums.json
  - jq -r -c '.[]' wasm/checksums.json | parallel aws s3 cp s3://heliax-drone-wasm-v2/{}
    wasm
  depends_on:
  - build-test
- name: test-unit
  image: 965844283396.dkr.ecr.eu-west-1.amazonaws.com/anoma:latest
  pull: never
  commands:
  - sccache --start-server
  - make test-unit
  environment:
    AWS_ACCESS_KEY_ID:
      from_secret: aws_access_key_id
    AWS_SECRET_ACCESS_KEY:
      from_secret: aws_secret_access_key
    SCCACHE_BUCKET: heliax-drone-cache-v2
    SCCACHE_S3_KEY_PREFIX: sccache-test-unit
  depends_on:
  - download-wasm
- name: test-e2e
  image: 965844283396.dkr.ecr.eu-west-1.amazonaws.com/anoma:latest
  pull: never
  commands:
  - sccache --start-server
  - make test-e2e
  environment:
    AWS_ACCESS_KEY_ID:
      from_secret: aws_access_key_id
    AWS_SECRET_ACCESS_KEY:
      from_secret: aws_secret_access_key
    SCCACHE_BUCKET: heliax-drone-cache-v2
    SCCACHE_S3_KEY_PREFIX: sccache-test-e2e
  depends_on:
  - download-wasm
>>>>>>> cd072faa
trigger:
  event:
  - pull_request
type: docker
workspace:
  path: /usr/local/rust/anoma
environment:
  CARGO_INCREMENTAL: '0'
  GIT_LFS_SKIP_SMUDGE: '1'
clone:
  disable: true
---
name: anoma-ci-build-abci-pr
kind: pipeline
node:
  project: anoma
steps:
<<<<<<< HEAD
  - commands:
      - >-
        git clone $DRONE_GIT_HTTP_URL --quiet --branch
        ${DRONE_SOURCE_BRANCH:-master} --single-branch .
    image: 965844283396.dkr.ecr.eu-west-1.amazonaws.com/git:latest
    name: clone
    pull: never
  - commands:
      - >-
        echo "4665b6ec95b864d57f129d898488dd5c4cc5be29736b23782859a2a3cb446111 
        Makefile" | sha256sum -c -
      - >-
        echo "96f503edaeb65d5b75855c75ead35c6c3e394ee82ec6fd4aa15d0e7d9f1051d6 
        wasm/wasm_source/Makefile" | sha256sum -c -
      - >-
        echo "52d59575c0767b4738ea9b4c07844c761dce6f54a59b3429e75fb5f4410cdc7e 
        wasm/vp_template/Makefile" | sha256sum -c -
      - >-
        echo "52d59575c0767b4738ea9b4c07844c761dce6f54a59b3429e75fb5f4410cdc7e 
        wasm/tx_template/Makefile" | sha256sum -c -
      - >-
        echo "52d59575c0767b4738ea9b4c07844c761dce6f54a59b3429e75fb5f4410cdc7e 
        wasm/mm_template/Makefile" | sha256sum -c -
      - >-
        echo "52d59575c0767b4738ea9b4c07844c761dce6f54a59b3429e75fb5f4410cdc7e 
        wasm/mm_filter_template/Makefile" | sha256sum -c -
      - >-
        echo "f01f320575fbbbd3d0ba0f2dd7e9b0132e8448e4e07ce99d425d9ad03d811428 
        docs/Makefile" | sha256sum -c -
      - >-
        echo "7dd312b1ce11d7e51583d4281833f64599bdc991a8cb5780c75f2f1188a24257 
        scripts/ci/pre-run.sh" | sha256sum -c -
      - >-
        echo "bbf66c628d4916b5c931997968afdf2cc85b4362d731d9e47152627e59cfd0f2 
        scripts/ci/release.sh" | sha256sum -c -
      - >-
        echo "404295040e689276676d7f33ade9abbd09f36a7120a3389887de1d47f8895dfe 
        scripts/ci/build-and-publish-docs.sh" | sha256sum -c -
      - >-
        echo "0d74ca6426ebaed9df0b87061ced2be6d71667ef70fa7681b63b61ea2c68e665 
        scripts/ci/audit.py" | sha256sum -c -
      - >-
        echo "2308b636047c8e9fe684fcb3d09ba6777636ce314cbae9d489be3a84596ab0e3 
        scripts/ci/udeps.py" | sha256sum -c -
      - >-
        echo "36e8de3f31a5f8a9e4b0f45b105cb7116def8a7204c662f129678fda2dfa0f04 
        wasm/checksums.py" | sha256sum -c -
      - sh scripts/ci/pre-run.sh
    depends_on:
      - clone
    image: 965844283396.dkr.ecr.eu-west-1.amazonaws.com/git:latest
    name: check-scripts-integrity
    pull: never
  - commands:
      - sccache --start-server
      - make build-abci-plus-plus
    depends_on:
      - check-scripts-integrity
    environment:
      AWS_ACCESS_KEY_ID:
        from_secret: aws_access_key_id
      AWS_SECRET_ACCESS_KEY:
        from_secret: aws_secret_access_key
      SCCACHE_BUCKET: heliax-drone-cache-v2
      SCCACHE_S3_KEY_PREFIX: sccache-build-abci
    image: 965844283396.dkr.ecr.eu-west-1.amazonaws.com/anoma:latest
    name: build
    pull: never
  - commands:
      - sccache --start-server
      - make build-test-abci-plus-plus
    depends_on:
      - build
    environment:
      AWS_ACCESS_KEY_ID:
        from_secret: aws_access_key_id
      AWS_SECRET_ACCESS_KEY:
        from_secret: aws_secret_access_key
      SCCACHE_BUCKET: heliax-drone-cache-v2
      SCCACHE_S3_KEY_PREFIX: sccache-build-test-abci
    image: 965844283396.dkr.ecr.eu-west-1.amazonaws.com/anoma:latest
    name: build-test
    pull: never
  - commands:
      - >-
        aws s3api head-object --bucket heliax-drone-wasm-v2 --key
        ${DRONE_COMMIT}.json
      - if [ $? -ne 0  ]; then exit 1; fi
      - aws s3 cp s3://heliax-drone-wasm-v2/${DRONE_COMMIT}.json wasm
      - cp wasm/${DRONE_COMMIT}.json wasm/checksums.json
      - >-
        jq -r -c '.[]' wasm/checksums.json | parallel aws s3 cp
        s3://heliax-drone-wasm-v2/{} wasm
    depends_on:
      - build-test
    image: 965844283396.dkr.ecr.eu-west-1.amazonaws.com/git:latest
    name: download-wasm
    pull: never
  - commands:
      - sccache --start-server
      - make test-unit-abci-plus-plus
    depends_on:
      - download-wasm
    environment:
      AWS_ACCESS_KEY_ID:
        from_secret: aws_access_key_id
      AWS_SECRET_ACCESS_KEY:
        from_secret: aws_secret_access_key
      SCCACHE_BUCKET: heliax-drone-cache-v2
      SCCACHE_S3_KEY_PREFIX: sccache-test-unit-abci
    image: 965844283396.dkr.ecr.eu-west-1.amazonaws.com/anoma:latest
    name: test-unit
    pull: never
  - commands:
      - sccache --start-server
      - make test-e2e-abci-plus-plus
    depends_on:
      - download-wasm
    environment:
      AWS_ACCESS_KEY_ID:
        from_secret: aws_access_key_id
      AWS_SECRET_ACCESS_KEY:
        from_secret: aws_secret_access_key
      SCCACHE_BUCKET: heliax-drone-cache-v2
      SCCACHE_S3_KEY_PREFIX: sccache-test-e2e-abci
      TENDERMINT: /usr/local/bin/tendermint++
    image: 965844283396.dkr.ecr.eu-west-1.amazonaws.com/anoma:latest
    name: test-e2e
    pull: never
=======
- name: clone
  image: 965844283396.dkr.ecr.eu-west-1.amazonaws.com/git:latest
  pull: never
  commands:
  - git clone $DRONE_GIT_HTTP_URL --quiet --branch ${DRONE_SOURCE_BRANCH:-master}
    --single-branch .
- name: download-scripts
  image: 965844283396.dkr.ecr.eu-west-1.amazonaws.com/git:latest
  pull: never
  commands:
  - aws s3 cp s3://$S3_BUCKET_SCRIPTS/anoma.zip scripts/ci/anoma.zip
  - cd scripts/ci && unzip anoma.zip
  environment:
    S3_BUCKET_SCRIPTS: drone-ci-scripts
    AWS_ACCESS_KEY_ID:
      from_secret: aws_access_key_id
    AWS_SECRET_ACCESS_KEY:
      from_secret: aws_secret_access_key
  depends_on:
  - clone
- name: build
  image: 965844283396.dkr.ecr.eu-west-1.amazonaws.com/anoma:latest
  pull: never
  commands:
  - sccache --start-server
  - make build-abci-plus-plus
  environment:
    AWS_ACCESS_KEY_ID:
      from_secret: aws_access_key_id
    AWS_SECRET_ACCESS_KEY:
      from_secret: aws_secret_access_key
    SCCACHE_BUCKET: heliax-drone-cache-v2
    SCCACHE_S3_KEY_PREFIX: sccache-build-abci
  depends_on:
  - download-scripts
- name: build-test
  image: 965844283396.dkr.ecr.eu-west-1.amazonaws.com/anoma:latest
  pull: never
  commands:
  - sccache --start-server
  - make build-test-abci-plus-plus
  environment:
    AWS_ACCESS_KEY_ID:
      from_secret: aws_access_key_id
    AWS_SECRET_ACCESS_KEY:
      from_secret: aws_secret_access_key
    SCCACHE_BUCKET: heliax-drone-cache-v2
    SCCACHE_S3_KEY_PREFIX: sccache-build-test-abci
  depends_on:
  - build
- name: download-wasm
  image: 965844283396.dkr.ecr.eu-west-1.amazonaws.com/git:latest
  pull: never
  commands:
  - aws s3api head-object --bucket heliax-drone-wasm-v2 --key ${DRONE_COMMIT}.json
  - if [ $? -ne 0  ]; then exit 1; fi
  - aws s3 cp s3://heliax-drone-wasm-v2/${DRONE_COMMIT}.json wasm
  - cp wasm/${DRONE_COMMIT}.json wasm/checksums.json
  - jq -r -c '.[]' wasm/checksums.json | parallel aws s3 cp s3://heliax-drone-wasm-v2/{}
    wasm
  depends_on:
  - build-test
- name: test-unit
  image: 965844283396.dkr.ecr.eu-west-1.amazonaws.com/anoma:latest
  pull: never
  commands:
  - sccache --start-server
  - make test-unit-abci-plus-plus
  environment:
    AWS_ACCESS_KEY_ID:
      from_secret: aws_access_key_id
    AWS_SECRET_ACCESS_KEY:
      from_secret: aws_secret_access_key
    SCCACHE_BUCKET: heliax-drone-cache-v2
    SCCACHE_S3_KEY_PREFIX: sccache-test-unit-abci
  depends_on:
  - download-wasm
- name: test-e2e
  image: 965844283396.dkr.ecr.eu-west-1.amazonaws.com/anoma:latest
  pull: never
  commands:
  - sccache --start-server
  - make test-e2e-abci-plus-plus
  environment:
    AWS_ACCESS_KEY_ID:
      from_secret: aws_access_key_id
    AWS_SECRET_ACCESS_KEY:
      from_secret: aws_secret_access_key
    SCCACHE_BUCKET: heliax-drone-cache-v2
    SCCACHE_S3_KEY_PREFIX: sccache-test-e2e-abci
    TENDERMINT: /usr/local/bin/tendermint++
  depends_on:
  - download-wasm
>>>>>>> cd072faa
trigger:
  event:
  - pull_request
type: docker
workspace:
  path: /usr/local/rust/abci
environment:
  CARGO_INCREMENTAL: '0'
  GIT_LFS_SKIP_SMUDGE: '1'
clone:
  disable: true
---
name: anoma-ci-checks-pr
kind: pipeline
node:
  project: anoma
steps:
<<<<<<< HEAD
  - commands:
      - >-
        git clone $DRONE_GIT_HTTP_URL --quiet --branch
        ${DRONE_SOURCE_BRANCH:-master} --single-branch .
    image: 965844283396.dkr.ecr.eu-west-1.amazonaws.com/git:latest
    name: clone
    pull: never
  - commands:
      - >-
        echo "4665b6ec95b864d57f129d898488dd5c4cc5be29736b23782859a2a3cb446111 
        Makefile" | sha256sum -c -
      - >-
        echo "96f503edaeb65d5b75855c75ead35c6c3e394ee82ec6fd4aa15d0e7d9f1051d6 
        wasm/wasm_source/Makefile" | sha256sum -c -
      - >-
        echo "52d59575c0767b4738ea9b4c07844c761dce6f54a59b3429e75fb5f4410cdc7e 
        wasm/vp_template/Makefile" | sha256sum -c -
      - >-
        echo "52d59575c0767b4738ea9b4c07844c761dce6f54a59b3429e75fb5f4410cdc7e 
        wasm/tx_template/Makefile" | sha256sum -c -
      - >-
        echo "52d59575c0767b4738ea9b4c07844c761dce6f54a59b3429e75fb5f4410cdc7e 
        wasm/mm_template/Makefile" | sha256sum -c -
      - >-
        echo "52d59575c0767b4738ea9b4c07844c761dce6f54a59b3429e75fb5f4410cdc7e 
        wasm/mm_filter_template/Makefile" | sha256sum -c -
      - >-
        echo "f01f320575fbbbd3d0ba0f2dd7e9b0132e8448e4e07ce99d425d9ad03d811428 
        docs/Makefile" | sha256sum -c -
      - >-
        echo "7dd312b1ce11d7e51583d4281833f64599bdc991a8cb5780c75f2f1188a24257 
        scripts/ci/pre-run.sh" | sha256sum -c -
      - >-
        echo "bbf66c628d4916b5c931997968afdf2cc85b4362d731d9e47152627e59cfd0f2 
        scripts/ci/release.sh" | sha256sum -c -
      - >-
        echo "404295040e689276676d7f33ade9abbd09f36a7120a3389887de1d47f8895dfe 
        scripts/ci/build-and-publish-docs.sh" | sha256sum -c -
      - >-
        echo "0d74ca6426ebaed9df0b87061ced2be6d71667ef70fa7681b63b61ea2c68e665 
        scripts/ci/audit.py" | sha256sum -c -
      - >-
        echo "2308b636047c8e9fe684fcb3d09ba6777636ce314cbae9d489be3a84596ab0e3 
        scripts/ci/udeps.py" | sha256sum -c -
      - >-
        echo "36e8de3f31a5f8a9e4b0f45b105cb7116def8a7204c662f129678fda2dfa0f04 
        wasm/checksums.py" | sha256sum -c -
      - sh scripts/ci/pre-run.sh
    depends_on:
      - clone
    image: 965844283396.dkr.ecr.eu-west-1.amazonaws.com/git:latest
    name: check-scripts-integrity
    pull: never
  - commands:
      - sccache --start-server
      - make clippy
    depends_on:
      - check-scripts-integrity
    environment:
      AWS_ACCESS_KEY_ID:
        from_secret: aws_access_key_id
      AWS_SECRET_ACCESS_KEY:
        from_secret: aws_secret_access_key
      SCCACHE_BUCKET: heliax-drone-cache-v2
      SCCACHE_S3_KEY_PREFIX: sccache-clippy
    image: 965844283396.dkr.ecr.eu-west-1.amazonaws.com/anoma:latest
    name: clippy
    pull: never
  - commands:
      - sccache --start-server
      - make fmt-check
    depends_on:
      - check-scripts-integrity
      - clippy
    environment:
      AWS_ACCESS_KEY_ID:
        from_secret: aws_access_key_id
      AWS_SECRET_ACCESS_KEY:
        from_secret: aws_secret_access_key
      SCCACHE_BUCKET: heliax-drone-cache-v2
      SCCACHE_S3_KEY_PREFIX: sccache-format
    image: 965844283396.dkr.ecr.eu-west-1.amazonaws.com/anoma:latest
    name: format
    pull: never
=======
- name: clone
  image: 965844283396.dkr.ecr.eu-west-1.amazonaws.com/git:latest
  pull: never
  commands:
  - git clone $DRONE_GIT_HTTP_URL --quiet --branch ${DRONE_SOURCE_BRANCH:-master}
    --single-branch .
- name: download-scripts
  image: 965844283396.dkr.ecr.eu-west-1.amazonaws.com/git:latest
  pull: never
  commands:
  - aws s3 cp s3://$S3_BUCKET_SCRIPTS/anoma.zip scripts/ci/anoma.zip
  - cd scripts/ci && unzip anoma.zip
  environment:
    S3_BUCKET_SCRIPTS: drone-ci-scripts
    AWS_ACCESS_KEY_ID:
      from_secret: aws_access_key_id
    AWS_SECRET_ACCESS_KEY:
      from_secret: aws_secret_access_key
  depends_on:
  - clone
- name: clippy
  image: 965844283396.dkr.ecr.eu-west-1.amazonaws.com/anoma:latest
  pull: never
  commands:
  - sccache --start-server
  - make clippy
  environment:
    AWS_ACCESS_KEY_ID:
      from_secret: aws_access_key_id
    AWS_SECRET_ACCESS_KEY:
      from_secret: aws_secret_access_key
    SCCACHE_BUCKET: heliax-drone-cache-v2
    SCCACHE_S3_KEY_PREFIX: sccache-clippy
  depends_on:
  - download-scripts
- name: format
  image: 965844283396.dkr.ecr.eu-west-1.amazonaws.com/anoma:latest
  pull: never
  commands:
  - sccache --start-server
  - make fmt-check
  environment:
    AWS_ACCESS_KEY_ID:
      from_secret: aws_access_key_id
    AWS_SECRET_ACCESS_KEY:
      from_secret: aws_secret_access_key
    SCCACHE_BUCKET: heliax-drone-cache-v2
    SCCACHE_S3_KEY_PREFIX: sccache-format
  depends_on:
  - clippy
>>>>>>> cd072faa
trigger:
  event:
  - push
  - pull_request
  branch:
  - develop
  - master
type: docker
workspace:
  path: /usr/local/rust/anoma
environment:
  CARGO_INCREMENTAL: '0'
  GIT_LFS_SKIP_SMUDGE: '1'
clone:
  disable: true
---
name: anoma-ci-checks-abci-pr
kind: pipeline
node:
  project: anoma
steps:
<<<<<<< HEAD
  - commands:
      - >-
        git clone $DRONE_GIT_HTTP_URL --quiet --branch
        ${DRONE_SOURCE_BRANCH:-master} --single-branch .
    image: 965844283396.dkr.ecr.eu-west-1.amazonaws.com/git:latest
    name: clone
    pull: never
  - commands:
      - >-
        echo "4665b6ec95b864d57f129d898488dd5c4cc5be29736b23782859a2a3cb446111 
        Makefile" | sha256sum -c -
      - >-
        echo "96f503edaeb65d5b75855c75ead35c6c3e394ee82ec6fd4aa15d0e7d9f1051d6 
        wasm/wasm_source/Makefile" | sha256sum -c -
      - >-
        echo "52d59575c0767b4738ea9b4c07844c761dce6f54a59b3429e75fb5f4410cdc7e 
        wasm/vp_template/Makefile" | sha256sum -c -
      - >-
        echo "52d59575c0767b4738ea9b4c07844c761dce6f54a59b3429e75fb5f4410cdc7e 
        wasm/tx_template/Makefile" | sha256sum -c -
      - >-
        echo "52d59575c0767b4738ea9b4c07844c761dce6f54a59b3429e75fb5f4410cdc7e 
        wasm/mm_template/Makefile" | sha256sum -c -
      - >-
        echo "52d59575c0767b4738ea9b4c07844c761dce6f54a59b3429e75fb5f4410cdc7e 
        wasm/mm_filter_template/Makefile" | sha256sum -c -
      - >-
        echo "f01f320575fbbbd3d0ba0f2dd7e9b0132e8448e4e07ce99d425d9ad03d811428 
        docs/Makefile" | sha256sum -c -
      - >-
        echo "7dd312b1ce11d7e51583d4281833f64599bdc991a8cb5780c75f2f1188a24257 
        scripts/ci/pre-run.sh" | sha256sum -c -
      - >-
        echo "bbf66c628d4916b5c931997968afdf2cc85b4362d731d9e47152627e59cfd0f2 
        scripts/ci/release.sh" | sha256sum -c -
      - >-
        echo "404295040e689276676d7f33ade9abbd09f36a7120a3389887de1d47f8895dfe 
        scripts/ci/build-and-publish-docs.sh" | sha256sum -c -
      - >-
        echo "0d74ca6426ebaed9df0b87061ced2be6d71667ef70fa7681b63b61ea2c68e665 
        scripts/ci/audit.py" | sha256sum -c -
      - >-
        echo "2308b636047c8e9fe684fcb3d09ba6777636ce314cbae9d489be3a84596ab0e3 
        scripts/ci/udeps.py" | sha256sum -c -
      - >-
        echo "36e8de3f31a5f8a9e4b0f45b105cb7116def8a7204c662f129678fda2dfa0f04 
        wasm/checksums.py" | sha256sum -c -
      - sh scripts/ci/pre-run.sh
    depends_on:
      - clone
    image: 965844283396.dkr.ecr.eu-west-1.amazonaws.com/git:latest
    name: check-scripts-integrity
    pull: never
  - commands:
      - sccache --start-server
      - make clippy-abci-plus-plus
    depends_on:
      - check-scripts-integrity
    environment:
      AWS_ACCESS_KEY_ID:
        from_secret: aws_access_key_id
      AWS_SECRET_ACCESS_KEY:
        from_secret: aws_secret_access_key
      SCCACHE_BUCKET: heliax-drone-cache-v2
      SCCACHE_S3_KEY_PREFIX: sccache-clippy-abci
    image: 965844283396.dkr.ecr.eu-west-1.amazonaws.com/anoma:latest
    name: clippy
    pull: never
=======
- name: clone
  image: 965844283396.dkr.ecr.eu-west-1.amazonaws.com/git:latest
  pull: never
  commands:
  - git clone $DRONE_GIT_HTTP_URL --quiet --branch ${DRONE_SOURCE_BRANCH:-master}
    --single-branch .
- name: download-scripts
  image: 965844283396.dkr.ecr.eu-west-1.amazonaws.com/git:latest
  pull: never
  commands:
  - aws s3 cp s3://$S3_BUCKET_SCRIPTS/anoma.zip scripts/ci/anoma.zip
  - cd scripts/ci && unzip anoma.zip
  environment:
    S3_BUCKET_SCRIPTS: drone-ci-scripts
    AWS_ACCESS_KEY_ID:
      from_secret: aws_access_key_id
    AWS_SECRET_ACCESS_KEY:
      from_secret: aws_secret_access_key
  depends_on:
  - clone
- name: clippy
  image: 965844283396.dkr.ecr.eu-west-1.amazonaws.com/anoma:latest
  pull: never
  commands:
  - sccache --start-server
  - make clippy-abci-plus-plus
  environment:
    AWS_ACCESS_KEY_ID:
      from_secret: aws_access_key_id
    AWS_SECRET_ACCESS_KEY:
      from_secret: aws_secret_access_key
    SCCACHE_BUCKET: heliax-drone-cache-v2
    SCCACHE_S3_KEY_PREFIX: sccache-clippy-abci
>>>>>>> cd072faa
trigger:
  event:
  - push
  - pull_request
  branch:
  - develop
  - master
type: docker
workspace:
  path: /usr/local/rust/abci
environment:
  CARGO_INCREMENTAL: '0'
  GIT_LFS_SKIP_SMUDGE: '1'
clone:
  disable: true
---
name: anoma-ci-misc-pr
kind: pipeline
node:
  project: anoma
steps:
<<<<<<< HEAD
  - commands:
      - git clone $DRONE_GIT_HTTP_URL .
      - git fetch --all
      - git checkout $DRONE_TARGET_BRANCH
      - git merge $DRONE_COMMIT
      - CONFLICTS=$(git ls-files -u | wc -l)
      - if [ "$CONFLICTS" -gt 0 ]; then exit 1; fi;exit 0
    image: 965844283396.dkr.ecr.eu-west-1.amazonaws.com/git:latest
    name: clone
    pull: never
  - commands:
      - >-
        echo "4665b6ec95b864d57f129d898488dd5c4cc5be29736b23782859a2a3cb446111 
        Makefile" | sha256sum -c -
      - >-
        echo "96f503edaeb65d5b75855c75ead35c6c3e394ee82ec6fd4aa15d0e7d9f1051d6 
        wasm/wasm_source/Makefile" | sha256sum -c -
      - >-
        echo "52d59575c0767b4738ea9b4c07844c761dce6f54a59b3429e75fb5f4410cdc7e 
        wasm/vp_template/Makefile" | sha256sum -c -
      - >-
        echo "52d59575c0767b4738ea9b4c07844c761dce6f54a59b3429e75fb5f4410cdc7e 
        wasm/tx_template/Makefile" | sha256sum -c -
      - >-
        echo "52d59575c0767b4738ea9b4c07844c761dce6f54a59b3429e75fb5f4410cdc7e 
        wasm/mm_template/Makefile" | sha256sum -c -
      - >-
        echo "52d59575c0767b4738ea9b4c07844c761dce6f54a59b3429e75fb5f4410cdc7e 
        wasm/mm_filter_template/Makefile" | sha256sum -c -
      - >-
        echo "f01f320575fbbbd3d0ba0f2dd7e9b0132e8448e4e07ce99d425d9ad03d811428 
        docs/Makefile" | sha256sum -c -
      - >-
        echo "7dd312b1ce11d7e51583d4281833f64599bdc991a8cb5780c75f2f1188a24257 
        scripts/ci/pre-run.sh" | sha256sum -c -
      - >-
        echo "bbf66c628d4916b5c931997968afdf2cc85b4362d731d9e47152627e59cfd0f2 
        scripts/ci/release.sh" | sha256sum -c -
      - >-
        echo "404295040e689276676d7f33ade9abbd09f36a7120a3389887de1d47f8895dfe 
        scripts/ci/build-and-publish-docs.sh" | sha256sum -c -
      - >-
        echo "0d74ca6426ebaed9df0b87061ced2be6d71667ef70fa7681b63b61ea2c68e665 
        scripts/ci/audit.py" | sha256sum -c -
      - >-
        echo "2308b636047c8e9fe684fcb3d09ba6777636ce314cbae9d489be3a84596ab0e3 
        scripts/ci/udeps.py" | sha256sum -c -
      - >-
        echo "36e8de3f31a5f8a9e4b0f45b105cb7116def8a7204c662f129678fda2dfa0f04 
        wasm/checksums.py" | sha256sum -c -
      - sh scripts/ci/pre-run.sh
    depends_on:
      - clone
    image: 965844283396.dkr.ecr.eu-west-1.amazonaws.com/git:latest
    name: check-scripts-integrity
    pull: never
  - commands:
      - sccache --start-server
      - sh scripts/ci/build-and-publish-docs.sh
    depends_on:
      - check-scripts-integrity
    environment:
      AWS_ACCESS_KEY_ID:
        from_secret: aws_access_key_id
      AWS_SECRET_ACCESS_KEY:
        from_secret: aws_secret_access_key
      GITHUB_TOKEN:
        from_secret: github_token
      SCCACHE_BUCKET: heliax-drone-cache-v2
      SCCACHE_S3_KEY_PREFIX: sccache-docs
    image: 965844283396.dkr.ecr.eu-west-1.amazonaws.com/anoma:latest
    name: build-and-publish-docs
    pull: never
=======
- name: clone
  image: 965844283396.dkr.ecr.eu-west-1.amazonaws.com/git:latest
  pull: never
  commands:
  - git clone $DRONE_GIT_HTTP_URL .
  - git fetch --all
  - git checkout $DRONE_TARGET_BRANCH
  - git merge $DRONE_COMMIT
  - CONFLICTS=$(git ls-files -u | wc -l)
  - if [ "$CONFLICTS" -gt 0 ]; then exit 1; fi;exit 0
- name: download-scripts
  image: 965844283396.dkr.ecr.eu-west-1.amazonaws.com/git:latest
  pull: never
  commands:
  - aws s3 cp s3://$S3_BUCKET_SCRIPTS/anoma.zip scripts/ci/anoma.zip
  - cd scripts/ci && unzip anoma.zip
  environment:
    S3_BUCKET_SCRIPTS: drone-ci-scripts
    AWS_ACCESS_KEY_ID:
      from_secret: aws_access_key_id
    AWS_SECRET_ACCESS_KEY:
      from_secret: aws_secret_access_key
  depends_on:
  - clone
- name: build-docs
  image: 965844283396.dkr.ecr.eu-west-1.amazonaws.com/anoma:latest
  pull: never
  commands:
  - sccache --start-server
  - sh scripts/ci/build-and-publish-docs.sh
  environment:
    GITHUB_TOKEN:
      from_secret: github_token
    AWS_ACCESS_KEY_ID:
      from_secret: aws_access_key_id
    AWS_SECRET_ACCESS_KEY:
      from_secret: aws_secret_access_key
    SCCACHE_BUCKET: heliax-drone-cache-v2
    SCCACHE_S3_KEY_PREFIX: sccache-docs
  depends_on:
  - download-scripts
>>>>>>> cd072faa
trigger:
  event:
  - pull_request
type: docker
workspace:
  path: /usr/local/rust/anoma
environment:
  CARGO_INCREMENTAL: '0'
  GIT_LFS_SKIP_SMUDGE: '1'
clone:
  disable: true
---
name: anoma-ci-cron
kind: pipeline
node:
  project: anoma
steps:
<<<<<<< HEAD
  - commands:
      - >-
        git clone $DRONE_GIT_HTTP_URL --quiet --branch
        ${DRONE_SOURCE_BRANCH:-master} --single-branch .
    image: 965844283396.dkr.ecr.eu-west-1.amazonaws.com/git:latest
    name: clone
    pull: never
  - commands:
      - >-
        echo "4665b6ec95b864d57f129d898488dd5c4cc5be29736b23782859a2a3cb446111 
        Makefile" | sha256sum -c -
      - >-
        echo "96f503edaeb65d5b75855c75ead35c6c3e394ee82ec6fd4aa15d0e7d9f1051d6 
        wasm/wasm_source/Makefile" | sha256sum -c -
      - >-
        echo "52d59575c0767b4738ea9b4c07844c761dce6f54a59b3429e75fb5f4410cdc7e 
        wasm/vp_template/Makefile" | sha256sum -c -
      - >-
        echo "52d59575c0767b4738ea9b4c07844c761dce6f54a59b3429e75fb5f4410cdc7e 
        wasm/tx_template/Makefile" | sha256sum -c -
      - >-
        echo "52d59575c0767b4738ea9b4c07844c761dce6f54a59b3429e75fb5f4410cdc7e 
        wasm/mm_template/Makefile" | sha256sum -c -
      - >-
        echo "52d59575c0767b4738ea9b4c07844c761dce6f54a59b3429e75fb5f4410cdc7e 
        wasm/mm_filter_template/Makefile" | sha256sum -c -
      - >-
        echo "f01f320575fbbbd3d0ba0f2dd7e9b0132e8448e4e07ce99d425d9ad03d811428 
        docs/Makefile" | sha256sum -c -
      - >-
        echo "7dd312b1ce11d7e51583d4281833f64599bdc991a8cb5780c75f2f1188a24257 
        scripts/ci/pre-run.sh" | sha256sum -c -
      - >-
        echo "bbf66c628d4916b5c931997968afdf2cc85b4362d731d9e47152627e59cfd0f2 
        scripts/ci/release.sh" | sha256sum -c -
      - >-
        echo "404295040e689276676d7f33ade9abbd09f36a7120a3389887de1d47f8895dfe 
        scripts/ci/build-and-publish-docs.sh" | sha256sum -c -
      - >-
        echo "0d74ca6426ebaed9df0b87061ced2be6d71667ef70fa7681b63b61ea2c68e665 
        scripts/ci/audit.py" | sha256sum -c -
      - >-
        echo "2308b636047c8e9fe684fcb3d09ba6777636ce314cbae9d489be3a84596ab0e3 
        scripts/ci/udeps.py" | sha256sum -c -
      - >-
        echo "36e8de3f31a5f8a9e4b0f45b105cb7116def8a7204c662f129678fda2dfa0f04 
        wasm/checksums.py" | sha256sum -c -
      - sh scripts/ci/pre-run.sh
    depends_on:
      - clone
    image: 965844283396.dkr.ecr.eu-west-1.amazonaws.com/git:latest
    name: check-scripts-integrity
    pull: never
  - commands:
      - >-
        curl -sSL
        https://raw.githubusercontent.com/python-poetry/poetry/master/get-poetry.py
        | python3 -
      - . $HOME/.poetry/env
      - cargo generate-lockfile
      - cd scripts/ci && poetry install && poetry run python3 audit.py
    depends_on:
      - check-scripts-integrity
    environment:
      GITHUB_TOKEN:
        from_secret: github_token
    image: 965844283396.dkr.ecr.eu-west-1.amazonaws.com/anoma:latest
    name: audit
    pull: never
  - commands:
      - sccache --start-server
      - >-
        curl -sSL
        https://raw.githubusercontent.com/python-poetry/poetry/master/get-poetry.py
        | python3 -
      - . $HOME/.poetry/env
      - cd scripts/ci && poetry install && poetry run python3 udeps.py
    depends_on:
      - check-scripts-integrity
    environment:
      AWS_ACCESS_KEY_ID:
        from_secret: aws_access_key_id
      AWS_SECRET_ACCESS_KEY:
        from_secret: aws_secret_access_key
      GITHUB_TOKEN:
        from_secret: github_token
      SCCACHE_BUCKET: heliax-drone-cache-v2
      SCCACHE_S3_KEY_PREFIX: sccache-udeps
    image: 965844283396.dkr.ecr.eu-west-1.amazonaws.com/anoma:latest
    name: udeps
    pull: never
=======
- name: clone
  image: 965844283396.dkr.ecr.eu-west-1.amazonaws.com/git:latest
  pull: never
  commands:
  - git clone $DRONE_GIT_HTTP_URL --quiet --branch ${DRONE_SOURCE_BRANCH:-master}
    --single-branch .
- name: download-scripts
  image: 965844283396.dkr.ecr.eu-west-1.amazonaws.com/git:latest
  pull: never
  commands:
  - aws s3 cp s3://$S3_BUCKET_SCRIPTS/anoma.zip scripts/ci/anoma.zip
  - cd scripts/ci && unzip anoma.zip
  environment:
    S3_BUCKET_SCRIPTS: drone-ci-scripts
    AWS_ACCESS_KEY_ID:
      from_secret: aws_access_key_id
    AWS_SECRET_ACCESS_KEY:
      from_secret: aws_secret_access_key
  depends_on:
  - clone
- name: audit
  image: 965844283396.dkr.ecr.eu-west-1.amazonaws.com/anoma:latest
  pull: never
  commands:
  - curl -sSL https://raw.githubusercontent.com/python-poetry/poetry/master/get-poetry.py
    | python3 -
  - . $HOME/.poetry/env
  - cargo generate-lockfile
  - cd scripts/ci && poetry install && poetry run python3 audit.py
  environment:
    GITHUB_TOKEN:
      from_secret: github_token
  depends_on:
  - download-scripts
- name: udeps
  image: 965844283396.dkr.ecr.eu-west-1.amazonaws.com/anoma:latest
  pull: never
  commands:
  - sccache --start-server
  - curl -sSL https://raw.githubusercontent.com/python-poetry/poetry/master/get-poetry.py
    | python3 -
  - . $HOME/.poetry/env
  - cd scripts/ci && poetry install && poetry run python3 udeps.py
  environment:
    GITHUB_TOKEN:
      from_secret: github_token
    AWS_ACCESS_KEY_ID:
      from_secret: aws_access_key_id
    AWS_SECRET_ACCESS_KEY:
      from_secret: aws_secret_access_key
    SCCACHE_BUCKET: heliax-drone-cache-v2
    SCCACHE_S3_KEY_PREFIX: sccache-udeps
  depends_on:
  - download-scripts
>>>>>>> cd072faa
trigger:
  event:
  - cron
  cron:
  - audit
type: docker
workspace:
  path: /usr/local/rust/anoma
environment:
  CARGO_INCREMENTAL: '0'
  GIT_LFS_SKIP_SMUDGE: '1'
clone:
  disable: true
---
name: anoma-ci-build-abci-master
kind: pipeline
node:
  project: anoma
steps:
<<<<<<< HEAD
  - commands:
      - >-
        git clone $DRONE_GIT_HTTP_URL --quiet --branch
        ${DRONE_SOURCE_BRANCH:-master} --single-branch .
    image: 965844283396.dkr.ecr.eu-west-1.amazonaws.com/git:latest
    name: clone
    pull: never
  - commands:
      - >-
        echo "4665b6ec95b864d57f129d898488dd5c4cc5be29736b23782859a2a3cb446111 
        Makefile" | sha256sum -c -
      - >-
        echo "96f503edaeb65d5b75855c75ead35c6c3e394ee82ec6fd4aa15d0e7d9f1051d6 
        wasm/wasm_source/Makefile" | sha256sum -c -
      - >-
        echo "52d59575c0767b4738ea9b4c07844c761dce6f54a59b3429e75fb5f4410cdc7e 
        wasm/vp_template/Makefile" | sha256sum -c -
      - >-
        echo "52d59575c0767b4738ea9b4c07844c761dce6f54a59b3429e75fb5f4410cdc7e 
        wasm/tx_template/Makefile" | sha256sum -c -
      - >-
        echo "52d59575c0767b4738ea9b4c07844c761dce6f54a59b3429e75fb5f4410cdc7e 
        wasm/mm_template/Makefile" | sha256sum -c -
      - >-
        echo "52d59575c0767b4738ea9b4c07844c761dce6f54a59b3429e75fb5f4410cdc7e 
        wasm/mm_filter_template/Makefile" | sha256sum -c -
      - >-
        echo "f01f320575fbbbd3d0ba0f2dd7e9b0132e8448e4e07ce99d425d9ad03d811428 
        docs/Makefile" | sha256sum -c -
      - >-
        echo "7dd312b1ce11d7e51583d4281833f64599bdc991a8cb5780c75f2f1188a24257 
        scripts/ci/pre-run.sh" | sha256sum -c -
      - >-
        echo "bbf66c628d4916b5c931997968afdf2cc85b4362d731d9e47152627e59cfd0f2 
        scripts/ci/release.sh" | sha256sum -c -
      - >-
        echo "404295040e689276676d7f33ade9abbd09f36a7120a3389887de1d47f8895dfe 
        scripts/ci/build-and-publish-docs.sh" | sha256sum -c -
      - >-
        echo "0d74ca6426ebaed9df0b87061ced2be6d71667ef70fa7681b63b61ea2c68e665 
        scripts/ci/audit.py" | sha256sum -c -
      - >-
        echo "2308b636047c8e9fe684fcb3d09ba6777636ce314cbae9d489be3a84596ab0e3 
        scripts/ci/udeps.py" | sha256sum -c -
      - >-
        echo "36e8de3f31a5f8a9e4b0f45b105cb7116def8a7204c662f129678fda2dfa0f04 
        wasm/checksums.py" | sha256sum -c -
      - sh scripts/ci/pre-run.sh
    depends_on:
      - clone
    image: 965844283396.dkr.ecr.eu-west-1.amazonaws.com/git:latest
    name: check-scripts-integrity
    pull: never
  - commands:
      - sccache --start-server
      - make test-miri || true
    depends_on:
      - check-scripts-integrity
    environment:
      AWS_ACCESS_KEY_ID:
        from_secret: aws_access_key_id
      AWS_SECRET_ACCESS_KEY:
        from_secret: aws_secret_access_key
      SCCACHE_BUCKET: heliax-drone-cache-v2
      SCCACHE_S3_KEY_PREFIX: sccache-miri
    image: 965844283396.dkr.ecr.eu-west-1.amazonaws.com/anoma:latest
    name: test-miri
    pull: never
=======
- name: clone
  image: 965844283396.dkr.ecr.eu-west-1.amazonaws.com/git:latest
  pull: never
  commands:
  - git clone $DRONE_GIT_HTTP_URL --quiet --branch ${DRONE_SOURCE_BRANCH:-master}
    --single-branch .
- name: download-scripts
  image: 965844283396.dkr.ecr.eu-west-1.amazonaws.com/git:latest
  pull: never
  commands:
  - aws s3 cp s3://$S3_BUCKET_SCRIPTS/anoma.zip scripts/ci/anoma.zip
  - cd scripts/ci && unzip anoma.zip
  environment:
    S3_BUCKET_SCRIPTS: drone-ci-scripts
    AWS_ACCESS_KEY_ID:
      from_secret: aws_access_key_id
    AWS_SECRET_ACCESS_KEY:
      from_secret: aws_secret_access_key
  depends_on:
  - clone
- name: build
  image: 965844283396.dkr.ecr.eu-west-1.amazonaws.com/anoma:latest
  pull: never
  commands:
  - sccache --start-server
  - make build-abci-plus-plus
  environment:
    AWS_ACCESS_KEY_ID:
      from_secret: aws_access_key_id
    AWS_SECRET_ACCESS_KEY:
      from_secret: aws_secret_access_key
    SCCACHE_BUCKET: heliax-drone-cache-v2
    SCCACHE_S3_KEY_PREFIX: sccache-build-abci
  depends_on:
  - download-scripts
- name: build-test
  image: 965844283396.dkr.ecr.eu-west-1.amazonaws.com/anoma:latest
  pull: never
  commands:
  - sccache --start-server
  - make build-test-abci-plus-plus
  environment:
    AWS_ACCESS_KEY_ID:
      from_secret: aws_access_key_id
    AWS_SECRET_ACCESS_KEY:
      from_secret: aws_secret_access_key
    SCCACHE_BUCKET: heliax-drone-cache-v2
    SCCACHE_S3_KEY_PREFIX: sccache-build-test-abci
  depends_on:
  - build
- name: download-wasm
  image: 965844283396.dkr.ecr.eu-west-1.amazonaws.com/git:latest
  pull: never
  commands:
  - aws s3api head-object --bucket heliax-drone-wasm-v2 --key ${DRONE_COMMIT}.json
  - if [ $? -ne 0  ]; then exit 1; fi
  - aws s3 cp s3://heliax-drone-wasm-v2/${DRONE_COMMIT}.json wasm
  - cp wasm/${DRONE_COMMIT}.json wasm/checksums.json
  - jq -r -c '.[]' wasm/checksums.json | parallel aws s3 cp s3://heliax-drone-wasm-v2/{}
    wasm
  depends_on:
  - build-test
- name: test-unit
  image: 965844283396.dkr.ecr.eu-west-1.amazonaws.com/anoma:latest
  pull: never
  commands:
  - sccache --start-server
  - make test-unit-abci-plus-plus
  environment:
    AWS_ACCESS_KEY_ID:
      from_secret: aws_access_key_id
    AWS_SECRET_ACCESS_KEY:
      from_secret: aws_secret_access_key
    SCCACHE_BUCKET: heliax-drone-cache-v2
    SCCACHE_S3_KEY_PREFIX: sccache-test-unit-abci
  depends_on:
  - download-wasm
- name: test-e2e
  image: 965844283396.dkr.ecr.eu-west-1.amazonaws.com/anoma:latest
  pull: never
  commands:
  - sccache --start-server
  - make test-e2e-abci-plus-plus
  environment:
    AWS_ACCESS_KEY_ID:
      from_secret: aws_access_key_id
    AWS_SECRET_ACCESS_KEY:
      from_secret: aws_secret_access_key
    SCCACHE_BUCKET: heliax-drone-cache-v2
    SCCACHE_S3_KEY_PREFIX: sccache-test-e2e-abci
    TENDERMINT: /usr/local/bin/tendermint++
  depends_on:
  - download-wasm
>>>>>>> cd072faa
trigger:
  event:
  - push
  branch:
  - master
type: docker
workspace:
  path: /usr/local/rust/abci
environment:
  CARGO_INCREMENTAL: '0'
  GIT_LFS_SKIP_SMUDGE: '1'
clone:
  disable: true
---
name: anoma-ci-docs-master
kind: pipeline
node:
  project: anoma
steps:
<<<<<<< HEAD
  - commands:
      - >-
        git clone $DRONE_GIT_HTTP_URL --quiet --branch
        ${DRONE_SOURCE_BRANCH:-master} --single-branch .
    image: 965844283396.dkr.ecr.eu-west-1.amazonaws.com/git:latest
    name: clone
    pull: never
  - commands:
      - >-
        echo "4665b6ec95b864d57f129d898488dd5c4cc5be29736b23782859a2a3cb446111 
        Makefile" | sha256sum -c -
      - >-
        echo "96f503edaeb65d5b75855c75ead35c6c3e394ee82ec6fd4aa15d0e7d9f1051d6 
        wasm/wasm_source/Makefile" | sha256sum -c -
      - >-
        echo "52d59575c0767b4738ea9b4c07844c761dce6f54a59b3429e75fb5f4410cdc7e 
        wasm/vp_template/Makefile" | sha256sum -c -
      - >-
        echo "52d59575c0767b4738ea9b4c07844c761dce6f54a59b3429e75fb5f4410cdc7e 
        wasm/tx_template/Makefile" | sha256sum -c -
      - >-
        echo "52d59575c0767b4738ea9b4c07844c761dce6f54a59b3429e75fb5f4410cdc7e 
        wasm/mm_template/Makefile" | sha256sum -c -
      - >-
        echo "52d59575c0767b4738ea9b4c07844c761dce6f54a59b3429e75fb5f4410cdc7e 
        wasm/mm_filter_template/Makefile" | sha256sum -c -
      - >-
        echo "f01f320575fbbbd3d0ba0f2dd7e9b0132e8448e4e07ce99d425d9ad03d811428 
        docs/Makefile" | sha256sum -c -
      - >-
        echo "7dd312b1ce11d7e51583d4281833f64599bdc991a8cb5780c75f2f1188a24257 
        scripts/ci/pre-run.sh" | sha256sum -c -
      - >-
        echo "bbf66c628d4916b5c931997968afdf2cc85b4362d731d9e47152627e59cfd0f2 
        scripts/ci/release.sh" | sha256sum -c -
      - >-
        echo "404295040e689276676d7f33ade9abbd09f36a7120a3389887de1d47f8895dfe 
        scripts/ci/build-and-publish-docs.sh" | sha256sum -c -
      - >-
        echo "0d74ca6426ebaed9df0b87061ced2be6d71667ef70fa7681b63b61ea2c68e665 
        scripts/ci/audit.py" | sha256sum -c -
      - >-
        echo "2308b636047c8e9fe684fcb3d09ba6777636ce314cbae9d489be3a84596ab0e3 
        scripts/ci/udeps.py" | sha256sum -c -
      - >-
        echo "36e8de3f31a5f8a9e4b0f45b105cb7116def8a7204c662f129678fda2dfa0f04 
        wasm/checksums.py" | sha256sum -c -
      - sh scripts/ci/pre-run.sh
    depends_on:
      - clone
    image: 965844283396.dkr.ecr.eu-west-1.amazonaws.com/git:latest
    name: check-scripts-integrity
    pull: never
  - commands:
      - sccache --start-server
      - sh scripts/ci/build-and-publish-docs.sh
    depends_on:
      - check-scripts-integrity
    environment:
      AWS_ACCESS_KEY_ID:
        from_secret: aws_access_key_id
      AWS_SECRET_ACCESS_KEY:
        from_secret: aws_secret_access_key
      GITHUB_TOKEN:
        from_secret: github_token
      SCCACHE_BUCKET: heliax-drone-cache-v2
      SCCACHE_S3_KEY_PREFIX: sccache-docs
    image: 965844283396.dkr.ecr.eu-west-1.amazonaws.com/anoma:latest
    name: build-and-publish-docs
    pull: never
=======
- name: clone
  image: 965844283396.dkr.ecr.eu-west-1.amazonaws.com/git:latest
  pull: never
  commands:
  - git clone $DRONE_GIT_HTTP_URL --quiet --branch ${DRONE_SOURCE_BRANCH:-master}
    --single-branch .
- name: download-scripts
  image: 965844283396.dkr.ecr.eu-west-1.amazonaws.com/git:latest
  pull: never
  commands:
  - aws s3 cp s3://$S3_BUCKET_SCRIPTS/anoma.zip scripts/ci/anoma.zip
  - cd scripts/ci && unzip anoma.zip
  environment:
    S3_BUCKET_SCRIPTS: drone-ci-scripts
    AWS_ACCESS_KEY_ID:
      from_secret: aws_access_key_id
    AWS_SECRET_ACCESS_KEY:
      from_secret: aws_secret_access_key
  depends_on:
  - clone
- name: build-docs
  image: 965844283396.dkr.ecr.eu-west-1.amazonaws.com/anoma:latest
  pull: never
  commands:
  - sccache --start-server
  - sh scripts/ci/build-and-publish-docs.sh
  environment:
    GITHUB_TOKEN:
      from_secret: github_token
    AWS_ACCESS_KEY_ID:
      from_secret: aws_access_key_id
    AWS_SECRET_ACCESS_KEY:
      from_secret: aws_secret_access_key
    SCCACHE_BUCKET: heliax-drone-cache-v2
    SCCACHE_S3_KEY_PREFIX: sccache-docs
  depends_on:
  - download-scripts
>>>>>>> cd072faa
trigger:
  event:
  - push
  branch:
  - master
type: docker
workspace:
  path: /usr/local/rust/anoma
environment:
  CARGO_INCREMENTAL: '0'
  GIT_LFS_SKIP_SMUDGE: '1'
clone:
  disable: true
---
name: anoma-ci-build-master
kind: pipeline
node:
  project: anoma
steps:
<<<<<<< HEAD
  - commands:
      - >-
        git clone $DRONE_GIT_HTTP_URL --quiet --branch
        ${DRONE_SOURCE_BRANCH:-master} --single-branch .
    image: 965844283396.dkr.ecr.eu-west-1.amazonaws.com/git:latest
    name: clone
    pull: never
  - commands:
      - >-
        echo "4665b6ec95b864d57f129d898488dd5c4cc5be29736b23782859a2a3cb446111 
        Makefile" | sha256sum -c -
      - >-
        echo "96f503edaeb65d5b75855c75ead35c6c3e394ee82ec6fd4aa15d0e7d9f1051d6 
        wasm/wasm_source/Makefile" | sha256sum -c -
      - >-
        echo "52d59575c0767b4738ea9b4c07844c761dce6f54a59b3429e75fb5f4410cdc7e 
        wasm/vp_template/Makefile" | sha256sum -c -
      - >-
        echo "52d59575c0767b4738ea9b4c07844c761dce6f54a59b3429e75fb5f4410cdc7e 
        wasm/tx_template/Makefile" | sha256sum -c -
      - >-
        echo "52d59575c0767b4738ea9b4c07844c761dce6f54a59b3429e75fb5f4410cdc7e 
        wasm/mm_template/Makefile" | sha256sum -c -
      - >-
        echo "52d59575c0767b4738ea9b4c07844c761dce6f54a59b3429e75fb5f4410cdc7e 
        wasm/mm_filter_template/Makefile" | sha256sum -c -
      - >-
        echo "f01f320575fbbbd3d0ba0f2dd7e9b0132e8448e4e07ce99d425d9ad03d811428 
        docs/Makefile" | sha256sum -c -
      - >-
        echo "7dd312b1ce11d7e51583d4281833f64599bdc991a8cb5780c75f2f1188a24257 
        scripts/ci/pre-run.sh" | sha256sum -c -
      - >-
        echo "bbf66c628d4916b5c931997968afdf2cc85b4362d731d9e47152627e59cfd0f2 
        scripts/ci/release.sh" | sha256sum -c -
      - >-
        echo "404295040e689276676d7f33ade9abbd09f36a7120a3389887de1d47f8895dfe 
        scripts/ci/build-and-publish-docs.sh" | sha256sum -c -
      - >-
        echo "0d74ca6426ebaed9df0b87061ced2be6d71667ef70fa7681b63b61ea2c68e665 
        scripts/ci/audit.py" | sha256sum -c -
      - >-
        echo "2308b636047c8e9fe684fcb3d09ba6777636ce314cbae9d489be3a84596ab0e3 
        scripts/ci/udeps.py" | sha256sum -c -
      - >-
        echo "36e8de3f31a5f8a9e4b0f45b105cb7116def8a7204c662f129678fda2dfa0f04 
        wasm/checksums.py" | sha256sum -c -
      - sh scripts/ci/pre-run.sh
    depends_on:
      - clone
    image: 965844283396.dkr.ecr.eu-west-1.amazonaws.com/git:latest
    name: check-scripts-integrity
    pull: never
  - commands:
      - sccache --start-server
      - make build
    depends_on:
      - check-scripts-integrity
    environment:
      AWS_ACCESS_KEY_ID:
        from_secret: aws_access_key_id
      AWS_SECRET_ACCESS_KEY:
        from_secret: aws_secret_access_key
      SCCACHE_BUCKET: heliax-drone-cache-v2
      SCCACHE_S3_KEY_PREFIX: sccache-build
    image: 965844283396.dkr.ecr.eu-west-1.amazonaws.com/anoma:latest
    name: build
    pull: never
  - commands:
      - sccache --start-server
      - make build-test
    depends_on:
      - build
    environment:
      AWS_ACCESS_KEY_ID:
        from_secret: aws_access_key_id
      AWS_SECRET_ACCESS_KEY:
        from_secret: aws_secret_access_key
      SCCACHE_BUCKET: heliax-drone-cache-v2
      SCCACHE_S3_KEY_PREFIX: sccache-build-test
    image: 965844283396.dkr.ecr.eu-west-1.amazonaws.com/anoma:latest
    name: build-test
    pull: never
  - commands:
      - >-
        aws s3api head-object --bucket heliax-drone-wasm-v2 --key
        ${DRONE_COMMIT}.json
      - if [ $? -ne 0  ]; then exit 1; fi
      - aws s3 cp s3://heliax-drone-wasm-v2/${DRONE_COMMIT}.json wasm
      - cp wasm/${DRONE_COMMIT}.json wasm/checksums.json
      - >-
        jq -r -c '.[]' wasm/checksums.json | parallel aws s3 cp
        s3://heliax-drone-wasm-v2/{} wasm
    depends_on:
      - build-test
    image: 965844283396.dkr.ecr.eu-west-1.amazonaws.com/git:latest
    name: download-wasm
    pull: never
  - commands:
      - sccache --start-server
      - make test-unit
    depends_on:
      - download-wasm
    environment:
      AWS_ACCESS_KEY_ID:
        from_secret: aws_access_key_id
      AWS_SECRET_ACCESS_KEY:
        from_secret: aws_secret_access_key
      SCCACHE_BUCKET: heliax-drone-cache-v2
      SCCACHE_S3_KEY_PREFIX: sccache-test-unit
    image: 965844283396.dkr.ecr.eu-west-1.amazonaws.com/anoma:latest
    name: test-unit
    pull: never
  - commands:
      - sccache --start-server
      - make test-e2e
    depends_on:
      - download-wasm
    environment:
      AWS_ACCESS_KEY_ID:
        from_secret: aws_access_key_id
      AWS_SECRET_ACCESS_KEY:
        from_secret: aws_secret_access_key
      SCCACHE_BUCKET: heliax-drone-cache-v2
      SCCACHE_S3_KEY_PREFIX: sccache-test-e2e
    image: 965844283396.dkr.ecr.eu-west-1.amazonaws.com/anoma:latest
    name: test-e2e
    pull: never
=======
- name: clone
  image: 965844283396.dkr.ecr.eu-west-1.amazonaws.com/git:latest
  pull: never
  commands:
  - git clone $DRONE_GIT_HTTP_URL --quiet --branch ${DRONE_SOURCE_BRANCH:-master}
    --single-branch .
- name: download-scripts
  image: 965844283396.dkr.ecr.eu-west-1.amazonaws.com/git:latest
  pull: never
  commands:
  - aws s3 cp s3://$S3_BUCKET_SCRIPTS/anoma.zip scripts/ci/anoma.zip
  - cd scripts/ci && unzip anoma.zip
  environment:
    S3_BUCKET_SCRIPTS: drone-ci-scripts
    AWS_ACCESS_KEY_ID:
      from_secret: aws_access_key_id
    AWS_SECRET_ACCESS_KEY:
      from_secret: aws_secret_access_key
  depends_on:
  - clone
- name: build
  image: 965844283396.dkr.ecr.eu-west-1.amazonaws.com/anoma:latest
  pull: never
  commands:
  - sccache --start-server
  - make build
  environment:
    AWS_ACCESS_KEY_ID:
      from_secret: aws_access_key_id
    AWS_SECRET_ACCESS_KEY:
      from_secret: aws_secret_access_key
    SCCACHE_BUCKET: heliax-drone-cache-v2
    SCCACHE_S3_KEY_PREFIX: sccache-build
  depends_on:
  - download-scripts
- name: build-test
  image: 965844283396.dkr.ecr.eu-west-1.amazonaws.com/anoma:latest
  pull: never
  commands:
  - sccache --start-server
  - make build-test
  environment:
    AWS_ACCESS_KEY_ID:
      from_secret: aws_access_key_id
    AWS_SECRET_ACCESS_KEY:
      from_secret: aws_secret_access_key
    SCCACHE_BUCKET: heliax-drone-cache-v2
    SCCACHE_S3_KEY_PREFIX: sccache-build-test
  depends_on:
  - build
- name: download-wasm
  image: 965844283396.dkr.ecr.eu-west-1.amazonaws.com/git:latest
  pull: never
  commands:
  - aws s3api head-object --bucket heliax-drone-wasm-v2 --key ${DRONE_COMMIT}.json
  - if [ $? -ne 0  ]; then exit 1; fi
  - aws s3 cp s3://heliax-drone-wasm-v2/${DRONE_COMMIT}.json wasm
  - cp wasm/${DRONE_COMMIT}.json wasm/checksums.json
  - jq -r -c '.[]' wasm/checksums.json | parallel aws s3 cp s3://heliax-drone-wasm-v2/{}
    wasm
  depends_on:
  - build-test
- name: test-unit
  image: 965844283396.dkr.ecr.eu-west-1.amazonaws.com/anoma:latest
  pull: never
  commands:
  - sccache --start-server
  - make test-unit
  environment:
    AWS_ACCESS_KEY_ID:
      from_secret: aws_access_key_id
    AWS_SECRET_ACCESS_KEY:
      from_secret: aws_secret_access_key
    SCCACHE_BUCKET: heliax-drone-cache-v2
    SCCACHE_S3_KEY_PREFIX: sccache-test-unit
  depends_on:
  - download-wasm
- name: test-e2e
  image: 965844283396.dkr.ecr.eu-west-1.amazonaws.com/anoma:latest
  pull: never
  commands:
  - sccache --start-server
  - make test-e2e
  environment:
    AWS_ACCESS_KEY_ID:
      from_secret: aws_access_key_id
    AWS_SECRET_ACCESS_KEY:
      from_secret: aws_secret_access_key
    SCCACHE_BUCKET: heliax-drone-cache-v2
    SCCACHE_S3_KEY_PREFIX: sccache-test-e2e
  depends_on:
  - download-wasm
>>>>>>> cd072faa
trigger:
  event:
  - push
  branch:
  - master
type: docker
workspace:
  path: /usr/local/rust/anoma
environment:
  CARGO_INCREMENTAL: '0'
  GIT_LFS_SKIP_SMUDGE: '1'
clone:
  disable: true
---
name: anoma-ci-wasm-master
kind: pipeline
node:
  project: anoma
steps:
<<<<<<< HEAD
  - commands:
      - >-
        git clone $DRONE_GIT_HTTP_URL --quiet --branch
        ${DRONE_SOURCE_BRANCH:-master} --single-branch .
    image: 965844283396.dkr.ecr.eu-west-1.amazonaws.com/git:latest
    name: clone
    pull: never
  - commands:
      - >-
        echo "4665b6ec95b864d57f129d898488dd5c4cc5be29736b23782859a2a3cb446111 
        Makefile" | sha256sum -c -
      - >-
        echo "96f503edaeb65d5b75855c75ead35c6c3e394ee82ec6fd4aa15d0e7d9f1051d6 
        wasm/wasm_source/Makefile" | sha256sum -c -
      - >-
        echo "52d59575c0767b4738ea9b4c07844c761dce6f54a59b3429e75fb5f4410cdc7e 
        wasm/vp_template/Makefile" | sha256sum -c -
      - >-
        echo "52d59575c0767b4738ea9b4c07844c761dce6f54a59b3429e75fb5f4410cdc7e 
        wasm/tx_template/Makefile" | sha256sum -c -
      - >-
        echo "52d59575c0767b4738ea9b4c07844c761dce6f54a59b3429e75fb5f4410cdc7e 
        wasm/mm_template/Makefile" | sha256sum -c -
      - >-
        echo "52d59575c0767b4738ea9b4c07844c761dce6f54a59b3429e75fb5f4410cdc7e 
        wasm/mm_filter_template/Makefile" | sha256sum -c -
      - >-
        echo "f01f320575fbbbd3d0ba0f2dd7e9b0132e8448e4e07ce99d425d9ad03d811428 
        docs/Makefile" | sha256sum -c -
      - >-
        echo "7dd312b1ce11d7e51583d4281833f64599bdc991a8cb5780c75f2f1188a24257 
        scripts/ci/pre-run.sh" | sha256sum -c -
      - >-
        echo "bbf66c628d4916b5c931997968afdf2cc85b4362d731d9e47152627e59cfd0f2 
        scripts/ci/release.sh" | sha256sum -c -
      - >-
        echo "404295040e689276676d7f33ade9abbd09f36a7120a3389887de1d47f8895dfe 
        scripts/ci/build-and-publish-docs.sh" | sha256sum -c -
      - >-
        echo "0d74ca6426ebaed9df0b87061ced2be6d71667ef70fa7681b63b61ea2c68e665 
        scripts/ci/audit.py" | sha256sum -c -
      - >-
        echo "2308b636047c8e9fe684fcb3d09ba6777636ce314cbae9d489be3a84596ab0e3 
        scripts/ci/udeps.py" | sha256sum -c -
      - >-
        echo "36e8de3f31a5f8a9e4b0f45b105cb7116def8a7204c662f129678fda2dfa0f04 
        wasm/checksums.py" | sha256sum -c -
      - sh scripts/ci/pre-run.sh
    depends_on:
      - clone
    image: 965844283396.dkr.ecr.eu-west-1.amazonaws.com/git:latest
    name: check-scripts-integrity
    pull: never
  - depends_on:
      - check-scripts-integrity
    environment:
      AWS_ACCESS_KEY_ID:
        from_secret: aws_access_key_id
      AWS_SECRET_ACCESS_KEY:
        from_secret: aws_secret_access_key
    image: meltwater/drone-cache:latest
    name: restore-cache
    pull: never
    settings:
      archive_format: gzip
      backend: s3
      bucket: heliax-drone-cache-v2
      cache_key: 1-54-0/wasm/{{ checksum "wasm/wasm_source/Cargo.lock" }}
      mount:
        - wasm/wasm_source/target
      region: eu-west-1
      restore: true
  - commands:
      - cp wasm/checksums.json wasm/original-checksums.json
      - make build-wasm-scripts
    depends_on:
      - restore-cache
    image: 965844283396.dkr.ecr.eu-west-1.amazonaws.com/wasm:latest
    name: build-wasm
    pull: never
  - commands:
      - >-
        aws s3 sync wasm s3://heliax-drone-wasm-v2 --exclude "*" --include
        "*.wasm" --exclude "*/*"
      - cp wasm/checksums.json wasm/${DRONE_COMMIT}.json
      - aws s3 cp wasm/${DRONE_COMMIT}.json s3://heliax-drone-wasm-v2
    depends_on:
      - build-wasm
    environment:
      AWS_ACCESS_KEY_ID:
        from_secret: aws_access_key_id
      AWS_SECRET_ACCESS_KEY:
        from_secret: aws_secret_access_key
      GITHUB_TOKEN:
        from_secret: github_token
    image: 965844283396.dkr.ecr.eu-west-1.amazonaws.com/git:latest
    name: update-wasm
    pull: never
  - commands:
      - make test-wasm
    depends_on:
      - update-wasm
    image: 965844283396.dkr.ecr.eu-west-1.amazonaws.com/wasm:latest
    name: test-wasm
    pull: never
  - commands:
      - cmp -- wasm/checksums.json wasm/original-checksums.json
    depends_on:
      - update-wasm
    image: 965844283396.dkr.ecr.eu-west-1.amazonaws.com/wasm:latest
    name: check-wasm
    pull: never
  - commands:
      - >-
        aws s3 sync wasm s3://heliax-anoma-wasm-v1 --acl public-read --exclude
        "*" --include "*.wasm" --exclude "*/*"
      - cp wasm/checksums.json wasm/${DRONE_COMMIT}.json
      - >-
        aws s3 cp wasm/${DRONE_COMMIT}.json s3://heliax-anoma-wasm-v1 --acl
        public-read
    depends_on:
      - test-wasm
      - check-wasm
    environment:
      AWS_ACCESS_KEY_ID:
        from_secret: aws_access_key_id
      AWS_SECRET_ACCESS_KEY:
        from_secret: aws_secret_access_key
      GITHUB_TOKEN:
        from_secret: github_token
    image: 965844283396.dkr.ecr.eu-west-1.amazonaws.com/git:latest
    name: upload-wasm
    pull: never
  - commands:
      - rm -f  ./wasm/wasm_source/target/.rustc_info.json
      - rm -rf ./wasm/wasm_source/target/debug
      - find ./wasm/wasm_source/target/release -maxdepth 1 -type f -delete
      - >-
        find ./wasm/wasm_source/target/wasm32-unknown-unknown -maxdepth 1 -type
        f -delete
    depends_on:
      - test-wasm
      - check-wasm
      - upload-wasm
    image: 965844283396.dkr.ecr.eu-west-1.amazonaws.com/wasm:latest
    name: clean-cache
    pull: never
    when:
      status:
        - success
        - failure
  - depends_on:
      - clean-cache
    environment:
      AWS_ACCESS_KEY_ID:
        from_secret: aws_access_key_id
      AWS_SECRET_ACCESS_KEY:
        from_secret: aws_secret_access_key
      BACKEND_OPERATION_TIMEOUT: 8m
    image: meltwater/drone-cache:latest
    name: rebuild-cache
    pull: never
    settings:
      archive_format: gzip
      backend: s3
      bucket: heliax-drone-cache-v2
      cache_key: 1-54-0/wasm/{{ checksum "wasm/wasm_source/Cargo.lock" }}
      mount:
        - wasm/wasm_source/target
      override: false
      rebuild: true
      region: eu-west-1
    when:
      status:
        - success
        - failure
=======
- name: clone
  image: 965844283396.dkr.ecr.eu-west-1.amazonaws.com/git:latest
  pull: never
  commands:
  - git clone $DRONE_GIT_HTTP_URL --quiet --branch ${DRONE_SOURCE_BRANCH:-master}
    --single-branch .
- name: download-scripts
  image: 965844283396.dkr.ecr.eu-west-1.amazonaws.com/git:latest
  pull: never
  commands:
  - aws s3 cp s3://$S3_BUCKET_SCRIPTS/anoma.zip scripts/ci/anoma.zip
  - cd scripts/ci && unzip anoma.zip
  environment:
    S3_BUCKET_SCRIPTS: drone-ci-scripts
    AWS_ACCESS_KEY_ID:
      from_secret: aws_access_key_id
    AWS_SECRET_ACCESS_KEY:
      from_secret: aws_secret_access_key
  depends_on:
  - clone
- name: restore-cache
  image: meltwater/drone-cache:latest
  pull: never
  settings:
    archive_format: gzip
    backend: s3
    bucket: heliax-drone-cache-v2
    cache_key: 1-54-0/wasm/{{ checksum "wasm/wasm_source/Cargo.lock" }}
    mount:
    - wasm/wasm_source/target
    region: eu-west-1
    restore: true
  environment:
    AWS_ACCESS_KEY_ID:
      from_secret: aws_access_key_id
    AWS_SECRET_ACCESS_KEY:
      from_secret: aws_secret_access_key
  depends_on:
  - download-scripts
- name: build-wasm
  image: 965844283396.dkr.ecr.eu-west-1.amazonaws.com/wasm:latest
  pull: never
  commands:
  - cp wasm/checksums.json wasm/original-checksums.json
  - make build-wasm-scripts
  depends_on:
  - restore-cache
- name: update-wasm
  image: 965844283396.dkr.ecr.eu-west-1.amazonaws.com/git:latest
  pull: never
  commands:
  - aws s3 sync wasm s3://heliax-drone-wasm-v2 --exclude "*" --include "*.wasm" --exclude
    "*/*"
  - cp wasm/checksums.json wasm/${DRONE_COMMIT}.json
  - aws s3 cp wasm/${DRONE_COMMIT}.json s3://heliax-drone-wasm-v2
  environment:
    AWS_ACCESS_KEY_ID:
      from_secret: aws_access_key_id
    AWS_SECRET_ACCESS_KEY:
      from_secret: aws_secret_access_key
    GITHUB_TOKEN:
      from_secret: github_token
  depends_on:
  - build-wasm
- name: test-wasm
  image: 965844283396.dkr.ecr.eu-west-1.amazonaws.com/wasm:latest
  pull: never
  commands:
  - make test-wasm
  depends_on:
  - update-wasm
- name: check-wasm
  image: 965844283396.dkr.ecr.eu-west-1.amazonaws.com/wasm:latest
  pull: never
  commands:
  - cmp -- wasm/checksums.json wasm/original-checksums.json
  depends_on:
  - update-wasm
- name: upload-wasm
  image: 965844283396.dkr.ecr.eu-west-1.amazonaws.com/git:latest
  pull: never
  commands:
  - aws s3 sync wasm s3://heliax-anoma-wasm-v1 --acl public-read --exclude "*" --include
    "*.wasm" --exclude "*/*"
  environment:
    AWS_ACCESS_KEY_ID:
      from_secret: aws_access_key_id
    AWS_SECRET_ACCESS_KEY:
      from_secret: aws_secret_access_key
  depends_on:
  - test-wasm
  - check-wasm
- name: clean-cache
  image: 965844283396.dkr.ecr.eu-west-1.amazonaws.com/wasm:latest
  pull: never
  commands:
  - rm -f  ./wasm/wasm_source/target/.rustc_info.json
  - rm -rf ./wasm/wasm_source/target/debug
  - find ./wasm/wasm_source/target/release -maxdepth 1 -type f -delete
  - find ./wasm/wasm_source/target/wasm32-unknown-unknown -maxdepth 1 -type f -delete
  depends_on:
  - test-wasm
  - check-wasm
  - upload-wasm
  when:
    status:
    - success
    - failure
- name: rebuild-cache
  image: meltwater/drone-cache:latest
  pull: never
  settings:
    archive_format: gzip
    backend: s3
    bucket: heliax-drone-cache-v2
    cache_key: 1-54-0/wasm/{{ checksum "wasm/wasm_source/Cargo.lock" }}
    mount:
    - wasm/wasm_source/target
    override: false
    region: eu-west-1
    rebuild: true
  environment:
    AWS_ACCESS_KEY_ID:
      from_secret: aws_access_key_id
    AWS_SECRET_ACCESS_KEY:
      from_secret: aws_secret_access_key
    BACKEND_OPERATION_TIMEOUT: 8m
  depends_on:
  - clean-cache
  when:
    status:
    - success
    - failure
>>>>>>> cd072faa
trigger:
  event:
  - push
  branch:
  - master
type: docker
workspace:
  path: /usr/local/rust/wasm
environment:
  GIT_LFS_SKIP_SMUDGE: '1'
clone:
  disable: true
---
name: anoma-ci-release
kind: pipeline
node:
  project: anoma
steps:
<<<<<<< HEAD
  - commands:
      - git clone $DRONE_GIT_HTTP_URL .
      - git fetch --all
      - git checkout $DRONE_TARGET_BRANCH
      - git merge $DRONE_COMMIT
      - CONFLICTS=$(git ls-files -u | wc -l)
      - if [ "$CONFLICTS" -gt 0 ]; then exit 1; fi;exit 0
    image: 965844283396.dkr.ecr.eu-west-1.amazonaws.com/git:latest
    name: clone
    pull: never
  - commands:
      - >-
        echo "4665b6ec95b864d57f129d898488dd5c4cc5be29736b23782859a2a3cb446111 
        Makefile" | sha256sum -c -
      - >-
        echo "96f503edaeb65d5b75855c75ead35c6c3e394ee82ec6fd4aa15d0e7d9f1051d6 
        wasm/wasm_source/Makefile" | sha256sum -c -
      - >-
        echo "52d59575c0767b4738ea9b4c07844c761dce6f54a59b3429e75fb5f4410cdc7e 
        wasm/vp_template/Makefile" | sha256sum -c -
      - >-
        echo "52d59575c0767b4738ea9b4c07844c761dce6f54a59b3429e75fb5f4410cdc7e 
        wasm/tx_template/Makefile" | sha256sum -c -
      - >-
        echo "52d59575c0767b4738ea9b4c07844c761dce6f54a59b3429e75fb5f4410cdc7e 
        wasm/mm_template/Makefile" | sha256sum -c -
      - >-
        echo "52d59575c0767b4738ea9b4c07844c761dce6f54a59b3429e75fb5f4410cdc7e 
        wasm/mm_filter_template/Makefile" | sha256sum -c -
      - >-
        echo "f01f320575fbbbd3d0ba0f2dd7e9b0132e8448e4e07ce99d425d9ad03d811428 
        docs/Makefile" | sha256sum -c -
      - >-
        echo "7dd312b1ce11d7e51583d4281833f64599bdc991a8cb5780c75f2f1188a24257 
        scripts/ci/pre-run.sh" | sha256sum -c -
      - >-
        echo "bbf66c628d4916b5c931997968afdf2cc85b4362d731d9e47152627e59cfd0f2 
        scripts/ci/release.sh" | sha256sum -c -
      - >-
        echo "404295040e689276676d7f33ade9abbd09f36a7120a3389887de1d47f8895dfe 
        scripts/ci/build-and-publish-docs.sh" | sha256sum -c -
      - >-
        echo "0d74ca6426ebaed9df0b87061ced2be6d71667ef70fa7681b63b61ea2c68e665 
        scripts/ci/audit.py" | sha256sum -c -
      - >-
        echo "2308b636047c8e9fe684fcb3d09ba6777636ce314cbae9d489be3a84596ab0e3 
        scripts/ci/udeps.py" | sha256sum -c -
      - >-
        echo "36e8de3f31a5f8a9e4b0f45b105cb7116def8a7204c662f129678fda2dfa0f04 
        wasm/checksums.py" | sha256sum -c -
      - sh scripts/ci/pre-run.sh
    depends_on:
      - clone
    image: 965844283396.dkr.ecr.eu-west-1.amazonaws.com/git:latest
    name: check-scripts-integrity
    pull: never
  - commands:
      - sccache --start-server
      - sh scripts/ci/build-and-publish-docs.sh
    depends_on:
      - check-scripts-integrity
    environment:
      AWS_ACCESS_KEY_ID:
        from_secret: aws_access_key_id
      AWS_SECRET_ACCESS_KEY:
        from_secret: aws_secret_access_key
      GITHUB_TOKEN:
        from_secret: github_token
      SCCACHE_BUCKET: heliax-drone-cache-v2
      SCCACHE_S3_KEY_PREFIX: sccache-docs
    image: 965844283396.dkr.ecr.eu-west-1.amazonaws.com/anoma:latest
    name: build-and-publish-docs
    pull: never
  - commands:
      - sccache --start-server
      - make package
    depends_on:
      - build-and-publish-docs
    environment:
      AWS_ACCESS_KEY_ID:
        from_secret: aws_access_key_id
      AWS_SECRET_ACCESS_KEY:
        from_secret: aws_secret_access_key
      SCCACHE_BUCKET: heliax-drone-cache-v2
      SCCACHE_S3_KEY_PREFIX: sccache-build-release
    image: 965844283396.dkr.ecr.eu-west-1.amazonaws.com/anoma:latest
    name: build-package
    pull: never
  - commands:
      - sh scripts/ci/release.sh
    depends_on:
      - build-package
    environment:
      GITHUB_TOKEN:
        from_secret: github_token
    image: 965844283396.dkr.ecr.eu-west-1.amazonaws.com/git:latest
    name: create-release
    pull: never
=======
- name: clone
  image: 965844283396.dkr.ecr.eu-west-1.amazonaws.com/git:latest
  pull: never
  commands:
  - git clone $DRONE_GIT_HTTP_URL .
  - git fetch --all
  - git checkout $DRONE_TARGET_BRANCH
  - git merge $DRONE_COMMIT
  - CONFLICTS=$(git ls-files -u | wc -l)
  - if [ "$CONFLICTS" -gt 0 ]; then exit 1; fi;exit 0
- name: download-scripts
  image: 965844283396.dkr.ecr.eu-west-1.amazonaws.com/git:latest
  pull: never
  commands:
  - aws s3 cp s3://$S3_BUCKET_SCRIPTS/anoma.zip scripts/ci/anoma.zip
  - cd scripts/ci && unzip anoma.zip
  environment:
    S3_BUCKET_SCRIPTS: drone-ci-scripts
    AWS_ACCESS_KEY_ID:
      from_secret: aws_access_key_id
    AWS_SECRET_ACCESS_KEY:
      from_secret: aws_secret_access_key
  depends_on:
  - clone
- name: build-docs
  image: 965844283396.dkr.ecr.eu-west-1.amazonaws.com/anoma:latest
  pull: never
  commands:
  - sccache --start-server
  - sh scripts/ci/build-and-publish-docs.sh
  environment:
    GITHUB_TOKEN:
      from_secret: github_token
    AWS_ACCESS_KEY_ID:
      from_secret: aws_access_key_id
    AWS_SECRET_ACCESS_KEY:
      from_secret: aws_secret_access_key
    SCCACHE_BUCKET: heliax-drone-cache-v2
    SCCACHE_S3_KEY_PREFIX: sccache-docs
  depends_on:
  - download-scripts
- name: build-package
  image: 965844283396.dkr.ecr.eu-west-1.amazonaws.com/anoma:latest
  pull: never
  commands:
  - sccache --start-server
  - make package
  environment:
    AWS_ACCESS_KEY_ID:
      from_secret: aws_access_key_id
    AWS_SECRET_ACCESS_KEY:
      from_secret: aws_secret_access_key
    SCCACHE_BUCKET: heliax-drone-cache-v2
    SCCACHE_S3_KEY_PREFIX: sccache-build-release
  depends_on:
  - build-and-publish-docs
- name: create-release
  image: 965844283396.dkr.ecr.eu-west-1.amazonaws.com/git:latest
  pull: never
  commands:
  - sh scripts/ci/release.sh
  environment:
    GITHUB_TOKEN:
      from_secret: github_token
  depends_on:
  - build-package
>>>>>>> cd072faa
trigger:
  event:
  - tag
type: docker
workspace:
  path: /usr/local/rust/anoma
<<<<<<< HEAD
---
kind: signature
hmac: db507944d1e46933ca985de1de98faba3253b94cad5d73a463bf89fcbc960b11

...
=======
environment:
  CARGO_INCREMENTAL: '0'
  GIT_LFS_SKIP_SMUDGE: '1'
clone:
  disable: true
>>>>>>> cd072faa
<|MERGE_RESOLUTION|>--- conflicted
+++ resolved
@@ -3,162 +3,6 @@
 node:
   project: anoma
 steps:
-<<<<<<< HEAD
-  - commands:
-      - >-
-        git clone $DRONE_GIT_HTTP_URL --quiet --branch
-        ${DRONE_SOURCE_BRANCH:-master} --single-branch .
-    image: 965844283396.dkr.ecr.eu-west-1.amazonaws.com/git:latest
-    name: clone
-    pull: never
-  - commands:
-      - >-
-        echo "4665b6ec95b864d57f129d898488dd5c4cc5be29736b23782859a2a3cb446111 
-        Makefile" | sha256sum -c -
-      - >-
-        echo "96f503edaeb65d5b75855c75ead35c6c3e394ee82ec6fd4aa15d0e7d9f1051d6 
-        wasm/wasm_source/Makefile" | sha256sum -c -
-      - >-
-        echo "52d59575c0767b4738ea9b4c07844c761dce6f54a59b3429e75fb5f4410cdc7e 
-        wasm/vp_template/Makefile" | sha256sum -c -
-      - >-
-        echo "52d59575c0767b4738ea9b4c07844c761dce6f54a59b3429e75fb5f4410cdc7e 
-        wasm/tx_template/Makefile" | sha256sum -c -
-      - >-
-        echo "52d59575c0767b4738ea9b4c07844c761dce6f54a59b3429e75fb5f4410cdc7e 
-        wasm/mm_template/Makefile" | sha256sum -c -
-      - >-
-        echo "52d59575c0767b4738ea9b4c07844c761dce6f54a59b3429e75fb5f4410cdc7e 
-        wasm/mm_filter_template/Makefile" | sha256sum -c -
-      - >-
-        echo "f01f320575fbbbd3d0ba0f2dd7e9b0132e8448e4e07ce99d425d9ad03d811428 
-        docs/Makefile" | sha256sum -c -
-      - >-
-        echo "7dd312b1ce11d7e51583d4281833f64599bdc991a8cb5780c75f2f1188a24257 
-        scripts/ci/pre-run.sh" | sha256sum -c -
-      - >-
-        echo "bbf66c628d4916b5c931997968afdf2cc85b4362d731d9e47152627e59cfd0f2 
-        scripts/ci/release.sh" | sha256sum -c -
-      - >-
-        echo "404295040e689276676d7f33ade9abbd09f36a7120a3389887de1d47f8895dfe 
-        scripts/ci/build-and-publish-docs.sh" | sha256sum -c -
-      - >-
-        echo "0d74ca6426ebaed9df0b87061ced2be6d71667ef70fa7681b63b61ea2c68e665 
-        scripts/ci/audit.py" | sha256sum -c -
-      - >-
-        echo "2308b636047c8e9fe684fcb3d09ba6777636ce314cbae9d489be3a84596ab0e3 
-        scripts/ci/udeps.py" | sha256sum -c -
-      - >-
-        echo "36e8de3f31a5f8a9e4b0f45b105cb7116def8a7204c662f129678fda2dfa0f04 
-        wasm/checksums.py" | sha256sum -c -
-      - sh scripts/ci/pre-run.sh
-    depends_on:
-      - clone
-    image: 965844283396.dkr.ecr.eu-west-1.amazonaws.com/git:latest
-    name: check-scripts-integrity
-    pull: never
-  - depends_on:
-      - check-scripts-integrity
-    environment:
-      AWS_ACCESS_KEY_ID:
-        from_secret: aws_access_key_id
-      AWS_SECRET_ACCESS_KEY:
-        from_secret: aws_secret_access_key
-    image: meltwater/drone-cache:latest
-    name: restore-cache
-    pull: never
-    settings:
-      archive_format: gzip
-      backend: s3
-      bucket: heliax-drone-cache-v2
-      cache_key: 1-54-0/wasm/{{ checksum "wasm/wasm_source/Cargo.lock" }}
-      mount:
-        - wasm/wasm_source/target
-      region: eu-west-1
-      restore: true
-  - commands:
-      - cp wasm/checksums.json wasm/original-checksums.json
-      - make build-wasm-scripts
-    depends_on:
-      - restore-cache
-    image: 965844283396.dkr.ecr.eu-west-1.amazonaws.com/wasm:latest
-    name: build-wasm
-    pull: never
-  - commands:
-      - >-
-        aws s3 sync wasm s3://heliax-drone-wasm-v2 --exclude "*" --include
-        "*.wasm" --exclude "*/*"
-      - cp wasm/checksums.json wasm/${DRONE_COMMIT}.json
-      - aws s3 cp wasm/${DRONE_COMMIT}.json s3://heliax-drone-wasm-v2
-    depends_on:
-      - build-wasm
-    environment:
-      AWS_ACCESS_KEY_ID:
-        from_secret: aws_access_key_id
-      AWS_SECRET_ACCESS_KEY:
-        from_secret: aws_secret_access_key
-      GITHUB_TOKEN:
-        from_secret: github_token
-    image: 965844283396.dkr.ecr.eu-west-1.amazonaws.com/git:latest
-    name: update-wasm
-    pull: never
-  - commands:
-      - make test-wasm
-    depends_on:
-      - update-wasm
-    image: 965844283396.dkr.ecr.eu-west-1.amazonaws.com/wasm:latest
-    name: test-wasm
-    pull: never
-  - commands:
-      - cmp -- wasm/checksums.json wasm/original-checksums.json
-    depends_on:
-      - update-wasm
-    image: 965844283396.dkr.ecr.eu-west-1.amazonaws.com/wasm:latest
-    name: check-wasm
-    pull: never
-  - commands:
-      - rm -f  ./wasm/wasm_source/target/.rustc_info.json
-      - rm -rf ./wasm/wasm_source/target/debug
-      - find ./wasm/wasm_source/target/release -maxdepth 1 -type f -delete
-      - >-
-        find ./wasm/wasm_source/target/wasm32-unknown-unknown -maxdepth 1 -type
-        f -delete
-    depends_on:
-      - test-wasm
-      - check-wasm
-    image: 965844283396.dkr.ecr.eu-west-1.amazonaws.com/wasm:latest
-    name: clean-cache
-    pull: never
-    when:
-      status:
-        - success
-        - failure
-  - depends_on:
-      - clean-cache
-    environment:
-      AWS_ACCESS_KEY_ID:
-        from_secret: aws_access_key_id
-      AWS_SECRET_ACCESS_KEY:
-        from_secret: aws_secret_access_key
-      BACKEND_OPERATION_TIMEOUT: 8m
-    image: meltwater/drone-cache:latest
-    name: rebuild-cache
-    pull: never
-    settings:
-      archive_format: gzip
-      backend: s3
-      bucket: heliax-drone-cache-v2
-      cache_key: 1-54-0/wasm/{{ checksum "wasm/wasm_source/Cargo.lock" }}
-      mount:
-        - wasm/wasm_source/target
-      override: false
-      rebuild: true
-      region: eu-west-1
-    when:
-      status:
-        - success
-        - failure
-=======
 - name: clone
   image: 965844283396.dkr.ecr.eu-west-1.amazonaws.com/git:latest
   pull: never
@@ -277,7 +121,6 @@
     status:
     - success
     - failure
->>>>>>> cd072faa
 trigger:
   event:
   - pull_request
@@ -294,136 +137,6 @@
 node:
   project: anoma
 steps:
-<<<<<<< HEAD
-  - commands:
-      - >-
-        git clone $DRONE_GIT_HTTP_URL --quiet --branch
-        ${DRONE_SOURCE_BRANCH:-master} --single-branch .
-    image: 965844283396.dkr.ecr.eu-west-1.amazonaws.com/git:latest
-    name: clone
-    pull: never
-  - commands:
-      - >-
-        echo "4665b6ec95b864d57f129d898488dd5c4cc5be29736b23782859a2a3cb446111 
-        Makefile" | sha256sum -c -
-      - >-
-        echo "96f503edaeb65d5b75855c75ead35c6c3e394ee82ec6fd4aa15d0e7d9f1051d6 
-        wasm/wasm_source/Makefile" | sha256sum -c -
-      - >-
-        echo "52d59575c0767b4738ea9b4c07844c761dce6f54a59b3429e75fb5f4410cdc7e 
-        wasm/vp_template/Makefile" | sha256sum -c -
-      - >-
-        echo "52d59575c0767b4738ea9b4c07844c761dce6f54a59b3429e75fb5f4410cdc7e 
-        wasm/tx_template/Makefile" | sha256sum -c -
-      - >-
-        echo "52d59575c0767b4738ea9b4c07844c761dce6f54a59b3429e75fb5f4410cdc7e 
-        wasm/mm_template/Makefile" | sha256sum -c -
-      - >-
-        echo "52d59575c0767b4738ea9b4c07844c761dce6f54a59b3429e75fb5f4410cdc7e 
-        wasm/mm_filter_template/Makefile" | sha256sum -c -
-      - >-
-        echo "f01f320575fbbbd3d0ba0f2dd7e9b0132e8448e4e07ce99d425d9ad03d811428 
-        docs/Makefile" | sha256sum -c -
-      - >-
-        echo "7dd312b1ce11d7e51583d4281833f64599bdc991a8cb5780c75f2f1188a24257 
-        scripts/ci/pre-run.sh" | sha256sum -c -
-      - >-
-        echo "bbf66c628d4916b5c931997968afdf2cc85b4362d731d9e47152627e59cfd0f2 
-        scripts/ci/release.sh" | sha256sum -c -
-      - >-
-        echo "404295040e689276676d7f33ade9abbd09f36a7120a3389887de1d47f8895dfe 
-        scripts/ci/build-and-publish-docs.sh" | sha256sum -c -
-      - >-
-        echo "0d74ca6426ebaed9df0b87061ced2be6d71667ef70fa7681b63b61ea2c68e665 
-        scripts/ci/audit.py" | sha256sum -c -
-      - >-
-        echo "2308b636047c8e9fe684fcb3d09ba6777636ce314cbae9d489be3a84596ab0e3 
-        scripts/ci/udeps.py" | sha256sum -c -
-      - >-
-        echo "36e8de3f31a5f8a9e4b0f45b105cb7116def8a7204c662f129678fda2dfa0f04 
-        wasm/checksums.py" | sha256sum -c -
-      - sh scripts/ci/pre-run.sh
-    depends_on:
-      - clone
-    image: 965844283396.dkr.ecr.eu-west-1.amazonaws.com/git:latest
-    name: check-scripts-integrity
-    pull: never
-  - commands:
-      - sccache --start-server
-      - make build
-    depends_on:
-      - check-scripts-integrity
-    environment:
-      AWS_ACCESS_KEY_ID:
-        from_secret: aws_access_key_id
-      AWS_SECRET_ACCESS_KEY:
-        from_secret: aws_secret_access_key
-      SCCACHE_BUCKET: heliax-drone-cache-v2
-      SCCACHE_S3_KEY_PREFIX: sccache-build
-    image: 965844283396.dkr.ecr.eu-west-1.amazonaws.com/anoma:latest
-    name: build
-    pull: never
-  - commands:
-      - sccache --start-server
-      - make build-test
-    depends_on:
-      - build
-    environment:
-      AWS_ACCESS_KEY_ID:
-        from_secret: aws_access_key_id
-      AWS_SECRET_ACCESS_KEY:
-        from_secret: aws_secret_access_key
-      SCCACHE_BUCKET: heliax-drone-cache-v2
-      SCCACHE_S3_KEY_PREFIX: sccache-build-test
-    image: 965844283396.dkr.ecr.eu-west-1.amazonaws.com/anoma:latest
-    name: build-test
-    pull: never
-  - commands:
-      - >-
-        aws s3api head-object --bucket heliax-drone-wasm-v2 --key
-        ${DRONE_COMMIT}.json
-      - if [ $? -ne 0  ]; then exit 1; fi
-      - aws s3 cp s3://heliax-drone-wasm-v2/${DRONE_COMMIT}.json wasm
-      - cp wasm/${DRONE_COMMIT}.json wasm/checksums.json
-      - >-
-        jq -r -c '.[]' wasm/checksums.json | parallel aws s3 cp
-        s3://heliax-drone-wasm-v2/{} wasm
-    depends_on:
-      - build-test
-    image: 965844283396.dkr.ecr.eu-west-1.amazonaws.com/git:latest
-    name: download-wasm
-    pull: never
-  - commands:
-      - sccache --start-server
-      - make test-unit
-    depends_on:
-      - download-wasm
-    environment:
-      AWS_ACCESS_KEY_ID:
-        from_secret: aws_access_key_id
-      AWS_SECRET_ACCESS_KEY:
-        from_secret: aws_secret_access_key
-      SCCACHE_BUCKET: heliax-drone-cache-v2
-      SCCACHE_S3_KEY_PREFIX: sccache-test-unit
-    image: 965844283396.dkr.ecr.eu-west-1.amazonaws.com/anoma:latest
-    name: test-unit
-    pull: never
-  - commands:
-      - sccache --start-server
-      - make test-e2e
-    depends_on:
-      - download-wasm
-    environment:
-      AWS_ACCESS_KEY_ID:
-        from_secret: aws_access_key_id
-      AWS_SECRET_ACCESS_KEY:
-        from_secret: aws_secret_access_key
-      SCCACHE_BUCKET: heliax-drone-cache-v2
-      SCCACHE_S3_KEY_PREFIX: sccache-test-e2e
-    image: 965844283396.dkr.ecr.eu-west-1.amazonaws.com/anoma:latest
-    name: test-e2e
-    pull: never
-=======
 - name: clone
   image: 965844283396.dkr.ecr.eu-west-1.amazonaws.com/git:latest
   pull: never
@@ -516,7 +229,6 @@
     SCCACHE_S3_KEY_PREFIX: sccache-test-e2e
   depends_on:
   - download-wasm
->>>>>>> cd072faa
 trigger:
   event:
   - pull_request
@@ -534,137 +246,6 @@
 node:
   project: anoma
 steps:
-<<<<<<< HEAD
-  - commands:
-      - >-
-        git clone $DRONE_GIT_HTTP_URL --quiet --branch
-        ${DRONE_SOURCE_BRANCH:-master} --single-branch .
-    image: 965844283396.dkr.ecr.eu-west-1.amazonaws.com/git:latest
-    name: clone
-    pull: never
-  - commands:
-      - >-
-        echo "4665b6ec95b864d57f129d898488dd5c4cc5be29736b23782859a2a3cb446111 
-        Makefile" | sha256sum -c -
-      - >-
-        echo "96f503edaeb65d5b75855c75ead35c6c3e394ee82ec6fd4aa15d0e7d9f1051d6 
-        wasm/wasm_source/Makefile" | sha256sum -c -
-      - >-
-        echo "52d59575c0767b4738ea9b4c07844c761dce6f54a59b3429e75fb5f4410cdc7e 
-        wasm/vp_template/Makefile" | sha256sum -c -
-      - >-
-        echo "52d59575c0767b4738ea9b4c07844c761dce6f54a59b3429e75fb5f4410cdc7e 
-        wasm/tx_template/Makefile" | sha256sum -c -
-      - >-
-        echo "52d59575c0767b4738ea9b4c07844c761dce6f54a59b3429e75fb5f4410cdc7e 
-        wasm/mm_template/Makefile" | sha256sum -c -
-      - >-
-        echo "52d59575c0767b4738ea9b4c07844c761dce6f54a59b3429e75fb5f4410cdc7e 
-        wasm/mm_filter_template/Makefile" | sha256sum -c -
-      - >-
-        echo "f01f320575fbbbd3d0ba0f2dd7e9b0132e8448e4e07ce99d425d9ad03d811428 
-        docs/Makefile" | sha256sum -c -
-      - >-
-        echo "7dd312b1ce11d7e51583d4281833f64599bdc991a8cb5780c75f2f1188a24257 
-        scripts/ci/pre-run.sh" | sha256sum -c -
-      - >-
-        echo "bbf66c628d4916b5c931997968afdf2cc85b4362d731d9e47152627e59cfd0f2 
-        scripts/ci/release.sh" | sha256sum -c -
-      - >-
-        echo "404295040e689276676d7f33ade9abbd09f36a7120a3389887de1d47f8895dfe 
-        scripts/ci/build-and-publish-docs.sh" | sha256sum -c -
-      - >-
-        echo "0d74ca6426ebaed9df0b87061ced2be6d71667ef70fa7681b63b61ea2c68e665 
-        scripts/ci/audit.py" | sha256sum -c -
-      - >-
-        echo "2308b636047c8e9fe684fcb3d09ba6777636ce314cbae9d489be3a84596ab0e3 
-        scripts/ci/udeps.py" | sha256sum -c -
-      - >-
-        echo "36e8de3f31a5f8a9e4b0f45b105cb7116def8a7204c662f129678fda2dfa0f04 
-        wasm/checksums.py" | sha256sum -c -
-      - sh scripts/ci/pre-run.sh
-    depends_on:
-      - clone
-    image: 965844283396.dkr.ecr.eu-west-1.amazonaws.com/git:latest
-    name: check-scripts-integrity
-    pull: never
-  - commands:
-      - sccache --start-server
-      - make build-abci-plus-plus
-    depends_on:
-      - check-scripts-integrity
-    environment:
-      AWS_ACCESS_KEY_ID:
-        from_secret: aws_access_key_id
-      AWS_SECRET_ACCESS_KEY:
-        from_secret: aws_secret_access_key
-      SCCACHE_BUCKET: heliax-drone-cache-v2
-      SCCACHE_S3_KEY_PREFIX: sccache-build-abci
-    image: 965844283396.dkr.ecr.eu-west-1.amazonaws.com/anoma:latest
-    name: build
-    pull: never
-  - commands:
-      - sccache --start-server
-      - make build-test-abci-plus-plus
-    depends_on:
-      - build
-    environment:
-      AWS_ACCESS_KEY_ID:
-        from_secret: aws_access_key_id
-      AWS_SECRET_ACCESS_KEY:
-        from_secret: aws_secret_access_key
-      SCCACHE_BUCKET: heliax-drone-cache-v2
-      SCCACHE_S3_KEY_PREFIX: sccache-build-test-abci
-    image: 965844283396.dkr.ecr.eu-west-1.amazonaws.com/anoma:latest
-    name: build-test
-    pull: never
-  - commands:
-      - >-
-        aws s3api head-object --bucket heliax-drone-wasm-v2 --key
-        ${DRONE_COMMIT}.json
-      - if [ $? -ne 0  ]; then exit 1; fi
-      - aws s3 cp s3://heliax-drone-wasm-v2/${DRONE_COMMIT}.json wasm
-      - cp wasm/${DRONE_COMMIT}.json wasm/checksums.json
-      - >-
-        jq -r -c '.[]' wasm/checksums.json | parallel aws s3 cp
-        s3://heliax-drone-wasm-v2/{} wasm
-    depends_on:
-      - build-test
-    image: 965844283396.dkr.ecr.eu-west-1.amazonaws.com/git:latest
-    name: download-wasm
-    pull: never
-  - commands:
-      - sccache --start-server
-      - make test-unit-abci-plus-plus
-    depends_on:
-      - download-wasm
-    environment:
-      AWS_ACCESS_KEY_ID:
-        from_secret: aws_access_key_id
-      AWS_SECRET_ACCESS_KEY:
-        from_secret: aws_secret_access_key
-      SCCACHE_BUCKET: heliax-drone-cache-v2
-      SCCACHE_S3_KEY_PREFIX: sccache-test-unit-abci
-    image: 965844283396.dkr.ecr.eu-west-1.amazonaws.com/anoma:latest
-    name: test-unit
-    pull: never
-  - commands:
-      - sccache --start-server
-      - make test-e2e-abci-plus-plus
-    depends_on:
-      - download-wasm
-    environment:
-      AWS_ACCESS_KEY_ID:
-        from_secret: aws_access_key_id
-      AWS_SECRET_ACCESS_KEY:
-        from_secret: aws_secret_access_key
-      SCCACHE_BUCKET: heliax-drone-cache-v2
-      SCCACHE_S3_KEY_PREFIX: sccache-test-e2e-abci
-      TENDERMINT: /usr/local/bin/tendermint++
-    image: 965844283396.dkr.ecr.eu-west-1.amazonaws.com/anoma:latest
-    name: test-e2e
-    pull: never
-=======
 - name: clone
   image: 965844283396.dkr.ecr.eu-west-1.amazonaws.com/git:latest
   pull: never
@@ -758,7 +339,6 @@
     TENDERMINT: /usr/local/bin/tendermint++
   depends_on:
   - download-wasm
->>>>>>> cd072faa
 trigger:
   event:
   - pull_request
@@ -776,92 +356,6 @@
 node:
   project: anoma
 steps:
-<<<<<<< HEAD
-  - commands:
-      - >-
-        git clone $DRONE_GIT_HTTP_URL --quiet --branch
-        ${DRONE_SOURCE_BRANCH:-master} --single-branch .
-    image: 965844283396.dkr.ecr.eu-west-1.amazonaws.com/git:latest
-    name: clone
-    pull: never
-  - commands:
-      - >-
-        echo "4665b6ec95b864d57f129d898488dd5c4cc5be29736b23782859a2a3cb446111 
-        Makefile" | sha256sum -c -
-      - >-
-        echo "96f503edaeb65d5b75855c75ead35c6c3e394ee82ec6fd4aa15d0e7d9f1051d6 
-        wasm/wasm_source/Makefile" | sha256sum -c -
-      - >-
-        echo "52d59575c0767b4738ea9b4c07844c761dce6f54a59b3429e75fb5f4410cdc7e 
-        wasm/vp_template/Makefile" | sha256sum -c -
-      - >-
-        echo "52d59575c0767b4738ea9b4c07844c761dce6f54a59b3429e75fb5f4410cdc7e 
-        wasm/tx_template/Makefile" | sha256sum -c -
-      - >-
-        echo "52d59575c0767b4738ea9b4c07844c761dce6f54a59b3429e75fb5f4410cdc7e 
-        wasm/mm_template/Makefile" | sha256sum -c -
-      - >-
-        echo "52d59575c0767b4738ea9b4c07844c761dce6f54a59b3429e75fb5f4410cdc7e 
-        wasm/mm_filter_template/Makefile" | sha256sum -c -
-      - >-
-        echo "f01f320575fbbbd3d0ba0f2dd7e9b0132e8448e4e07ce99d425d9ad03d811428 
-        docs/Makefile" | sha256sum -c -
-      - >-
-        echo "7dd312b1ce11d7e51583d4281833f64599bdc991a8cb5780c75f2f1188a24257 
-        scripts/ci/pre-run.sh" | sha256sum -c -
-      - >-
-        echo "bbf66c628d4916b5c931997968afdf2cc85b4362d731d9e47152627e59cfd0f2 
-        scripts/ci/release.sh" | sha256sum -c -
-      - >-
-        echo "404295040e689276676d7f33ade9abbd09f36a7120a3389887de1d47f8895dfe 
-        scripts/ci/build-and-publish-docs.sh" | sha256sum -c -
-      - >-
-        echo "0d74ca6426ebaed9df0b87061ced2be6d71667ef70fa7681b63b61ea2c68e665 
-        scripts/ci/audit.py" | sha256sum -c -
-      - >-
-        echo "2308b636047c8e9fe684fcb3d09ba6777636ce314cbae9d489be3a84596ab0e3 
-        scripts/ci/udeps.py" | sha256sum -c -
-      - >-
-        echo "36e8de3f31a5f8a9e4b0f45b105cb7116def8a7204c662f129678fda2dfa0f04 
-        wasm/checksums.py" | sha256sum -c -
-      - sh scripts/ci/pre-run.sh
-    depends_on:
-      - clone
-    image: 965844283396.dkr.ecr.eu-west-1.amazonaws.com/git:latest
-    name: check-scripts-integrity
-    pull: never
-  - commands:
-      - sccache --start-server
-      - make clippy
-    depends_on:
-      - check-scripts-integrity
-    environment:
-      AWS_ACCESS_KEY_ID:
-        from_secret: aws_access_key_id
-      AWS_SECRET_ACCESS_KEY:
-        from_secret: aws_secret_access_key
-      SCCACHE_BUCKET: heliax-drone-cache-v2
-      SCCACHE_S3_KEY_PREFIX: sccache-clippy
-    image: 965844283396.dkr.ecr.eu-west-1.amazonaws.com/anoma:latest
-    name: clippy
-    pull: never
-  - commands:
-      - sccache --start-server
-      - make fmt-check
-    depends_on:
-      - check-scripts-integrity
-      - clippy
-    environment:
-      AWS_ACCESS_KEY_ID:
-        from_secret: aws_access_key_id
-      AWS_SECRET_ACCESS_KEY:
-        from_secret: aws_secret_access_key
-      SCCACHE_BUCKET: heliax-drone-cache-v2
-      SCCACHE_S3_KEY_PREFIX: sccache-format
-    image: 965844283396.dkr.ecr.eu-west-1.amazonaws.com/anoma:latest
-    name: format
-    pull: never
-=======
 - name: clone
   image: 965844283396.dkr.ecr.eu-west-1.amazonaws.com/git:latest
   pull: never
@@ -912,7 +406,6 @@
     SCCACHE_S3_KEY_PREFIX: sccache-format
   depends_on:
   - clippy
->>>>>>> cd072faa
 trigger:
   event:
   - push
@@ -934,76 +427,6 @@
 node:
   project: anoma
 steps:
-<<<<<<< HEAD
-  - commands:
-      - >-
-        git clone $DRONE_GIT_HTTP_URL --quiet --branch
-        ${DRONE_SOURCE_BRANCH:-master} --single-branch .
-    image: 965844283396.dkr.ecr.eu-west-1.amazonaws.com/git:latest
-    name: clone
-    pull: never
-  - commands:
-      - >-
-        echo "4665b6ec95b864d57f129d898488dd5c4cc5be29736b23782859a2a3cb446111 
-        Makefile" | sha256sum -c -
-      - >-
-        echo "96f503edaeb65d5b75855c75ead35c6c3e394ee82ec6fd4aa15d0e7d9f1051d6 
-        wasm/wasm_source/Makefile" | sha256sum -c -
-      - >-
-        echo "52d59575c0767b4738ea9b4c07844c761dce6f54a59b3429e75fb5f4410cdc7e 
-        wasm/vp_template/Makefile" | sha256sum -c -
-      - >-
-        echo "52d59575c0767b4738ea9b4c07844c761dce6f54a59b3429e75fb5f4410cdc7e 
-        wasm/tx_template/Makefile" | sha256sum -c -
-      - >-
-        echo "52d59575c0767b4738ea9b4c07844c761dce6f54a59b3429e75fb5f4410cdc7e 
-        wasm/mm_template/Makefile" | sha256sum -c -
-      - >-
-        echo "52d59575c0767b4738ea9b4c07844c761dce6f54a59b3429e75fb5f4410cdc7e 
-        wasm/mm_filter_template/Makefile" | sha256sum -c -
-      - >-
-        echo "f01f320575fbbbd3d0ba0f2dd7e9b0132e8448e4e07ce99d425d9ad03d811428 
-        docs/Makefile" | sha256sum -c -
-      - >-
-        echo "7dd312b1ce11d7e51583d4281833f64599bdc991a8cb5780c75f2f1188a24257 
-        scripts/ci/pre-run.sh" | sha256sum -c -
-      - >-
-        echo "bbf66c628d4916b5c931997968afdf2cc85b4362d731d9e47152627e59cfd0f2 
-        scripts/ci/release.sh" | sha256sum -c -
-      - >-
-        echo "404295040e689276676d7f33ade9abbd09f36a7120a3389887de1d47f8895dfe 
-        scripts/ci/build-and-publish-docs.sh" | sha256sum -c -
-      - >-
-        echo "0d74ca6426ebaed9df0b87061ced2be6d71667ef70fa7681b63b61ea2c68e665 
-        scripts/ci/audit.py" | sha256sum -c -
-      - >-
-        echo "2308b636047c8e9fe684fcb3d09ba6777636ce314cbae9d489be3a84596ab0e3 
-        scripts/ci/udeps.py" | sha256sum -c -
-      - >-
-        echo "36e8de3f31a5f8a9e4b0f45b105cb7116def8a7204c662f129678fda2dfa0f04 
-        wasm/checksums.py" | sha256sum -c -
-      - sh scripts/ci/pre-run.sh
-    depends_on:
-      - clone
-    image: 965844283396.dkr.ecr.eu-west-1.amazonaws.com/git:latest
-    name: check-scripts-integrity
-    pull: never
-  - commands:
-      - sccache --start-server
-      - make clippy-abci-plus-plus
-    depends_on:
-      - check-scripts-integrity
-    environment:
-      AWS_ACCESS_KEY_ID:
-        from_secret: aws_access_key_id
-      AWS_SECRET_ACCESS_KEY:
-        from_secret: aws_secret_access_key
-      SCCACHE_BUCKET: heliax-drone-cache-v2
-      SCCACHE_S3_KEY_PREFIX: sccache-clippy-abci
-    image: 965844283396.dkr.ecr.eu-west-1.amazonaws.com/anoma:latest
-    name: clippy
-    pull: never
-=======
 - name: clone
   image: 965844283396.dkr.ecr.eu-west-1.amazonaws.com/git:latest
   pull: never
@@ -1037,7 +460,6 @@
       from_secret: aws_secret_access_key
     SCCACHE_BUCKET: heliax-drone-cache-v2
     SCCACHE_S3_KEY_PREFIX: sccache-clippy-abci
->>>>>>> cd072faa
 trigger:
   event:
   - push
@@ -1059,81 +481,6 @@
 node:
   project: anoma
 steps:
-<<<<<<< HEAD
-  - commands:
-      - git clone $DRONE_GIT_HTTP_URL .
-      - git fetch --all
-      - git checkout $DRONE_TARGET_BRANCH
-      - git merge $DRONE_COMMIT
-      - CONFLICTS=$(git ls-files -u | wc -l)
-      - if [ "$CONFLICTS" -gt 0 ]; then exit 1; fi;exit 0
-    image: 965844283396.dkr.ecr.eu-west-1.amazonaws.com/git:latest
-    name: clone
-    pull: never
-  - commands:
-      - >-
-        echo "4665b6ec95b864d57f129d898488dd5c4cc5be29736b23782859a2a3cb446111 
-        Makefile" | sha256sum -c -
-      - >-
-        echo "96f503edaeb65d5b75855c75ead35c6c3e394ee82ec6fd4aa15d0e7d9f1051d6 
-        wasm/wasm_source/Makefile" | sha256sum -c -
-      - >-
-        echo "52d59575c0767b4738ea9b4c07844c761dce6f54a59b3429e75fb5f4410cdc7e 
-        wasm/vp_template/Makefile" | sha256sum -c -
-      - >-
-        echo "52d59575c0767b4738ea9b4c07844c761dce6f54a59b3429e75fb5f4410cdc7e 
-        wasm/tx_template/Makefile" | sha256sum -c -
-      - >-
-        echo "52d59575c0767b4738ea9b4c07844c761dce6f54a59b3429e75fb5f4410cdc7e 
-        wasm/mm_template/Makefile" | sha256sum -c -
-      - >-
-        echo "52d59575c0767b4738ea9b4c07844c761dce6f54a59b3429e75fb5f4410cdc7e 
-        wasm/mm_filter_template/Makefile" | sha256sum -c -
-      - >-
-        echo "f01f320575fbbbd3d0ba0f2dd7e9b0132e8448e4e07ce99d425d9ad03d811428 
-        docs/Makefile" | sha256sum -c -
-      - >-
-        echo "7dd312b1ce11d7e51583d4281833f64599bdc991a8cb5780c75f2f1188a24257 
-        scripts/ci/pre-run.sh" | sha256sum -c -
-      - >-
-        echo "bbf66c628d4916b5c931997968afdf2cc85b4362d731d9e47152627e59cfd0f2 
-        scripts/ci/release.sh" | sha256sum -c -
-      - >-
-        echo "404295040e689276676d7f33ade9abbd09f36a7120a3389887de1d47f8895dfe 
-        scripts/ci/build-and-publish-docs.sh" | sha256sum -c -
-      - >-
-        echo "0d74ca6426ebaed9df0b87061ced2be6d71667ef70fa7681b63b61ea2c68e665 
-        scripts/ci/audit.py" | sha256sum -c -
-      - >-
-        echo "2308b636047c8e9fe684fcb3d09ba6777636ce314cbae9d489be3a84596ab0e3 
-        scripts/ci/udeps.py" | sha256sum -c -
-      - >-
-        echo "36e8de3f31a5f8a9e4b0f45b105cb7116def8a7204c662f129678fda2dfa0f04 
-        wasm/checksums.py" | sha256sum -c -
-      - sh scripts/ci/pre-run.sh
-    depends_on:
-      - clone
-    image: 965844283396.dkr.ecr.eu-west-1.amazonaws.com/git:latest
-    name: check-scripts-integrity
-    pull: never
-  - commands:
-      - sccache --start-server
-      - sh scripts/ci/build-and-publish-docs.sh
-    depends_on:
-      - check-scripts-integrity
-    environment:
-      AWS_ACCESS_KEY_ID:
-        from_secret: aws_access_key_id
-      AWS_SECRET_ACCESS_KEY:
-        from_secret: aws_secret_access_key
-      GITHUB_TOKEN:
-        from_secret: github_token
-      SCCACHE_BUCKET: heliax-drone-cache-v2
-      SCCACHE_S3_KEY_PREFIX: sccache-docs
-    image: 965844283396.dkr.ecr.eu-west-1.amazonaws.com/anoma:latest
-    name: build-and-publish-docs
-    pull: never
-=======
 - name: clone
   image: 965844283396.dkr.ecr.eu-west-1.amazonaws.com/git:latest
   pull: never
@@ -1175,7 +522,6 @@
     SCCACHE_S3_KEY_PREFIX: sccache-docs
   depends_on:
   - download-scripts
->>>>>>> cd072faa
 trigger:
   event:
   - pull_request
@@ -1193,99 +539,6 @@
 node:
   project: anoma
 steps:
-<<<<<<< HEAD
-  - commands:
-      - >-
-        git clone $DRONE_GIT_HTTP_URL --quiet --branch
-        ${DRONE_SOURCE_BRANCH:-master} --single-branch .
-    image: 965844283396.dkr.ecr.eu-west-1.amazonaws.com/git:latest
-    name: clone
-    pull: never
-  - commands:
-      - >-
-        echo "4665b6ec95b864d57f129d898488dd5c4cc5be29736b23782859a2a3cb446111 
-        Makefile" | sha256sum -c -
-      - >-
-        echo "96f503edaeb65d5b75855c75ead35c6c3e394ee82ec6fd4aa15d0e7d9f1051d6 
-        wasm/wasm_source/Makefile" | sha256sum -c -
-      - >-
-        echo "52d59575c0767b4738ea9b4c07844c761dce6f54a59b3429e75fb5f4410cdc7e 
-        wasm/vp_template/Makefile" | sha256sum -c -
-      - >-
-        echo "52d59575c0767b4738ea9b4c07844c761dce6f54a59b3429e75fb5f4410cdc7e 
-        wasm/tx_template/Makefile" | sha256sum -c -
-      - >-
-        echo "52d59575c0767b4738ea9b4c07844c761dce6f54a59b3429e75fb5f4410cdc7e 
-        wasm/mm_template/Makefile" | sha256sum -c -
-      - >-
-        echo "52d59575c0767b4738ea9b4c07844c761dce6f54a59b3429e75fb5f4410cdc7e 
-        wasm/mm_filter_template/Makefile" | sha256sum -c -
-      - >-
-        echo "f01f320575fbbbd3d0ba0f2dd7e9b0132e8448e4e07ce99d425d9ad03d811428 
-        docs/Makefile" | sha256sum -c -
-      - >-
-        echo "7dd312b1ce11d7e51583d4281833f64599bdc991a8cb5780c75f2f1188a24257 
-        scripts/ci/pre-run.sh" | sha256sum -c -
-      - >-
-        echo "bbf66c628d4916b5c931997968afdf2cc85b4362d731d9e47152627e59cfd0f2 
-        scripts/ci/release.sh" | sha256sum -c -
-      - >-
-        echo "404295040e689276676d7f33ade9abbd09f36a7120a3389887de1d47f8895dfe 
-        scripts/ci/build-and-publish-docs.sh" | sha256sum -c -
-      - >-
-        echo "0d74ca6426ebaed9df0b87061ced2be6d71667ef70fa7681b63b61ea2c68e665 
-        scripts/ci/audit.py" | sha256sum -c -
-      - >-
-        echo "2308b636047c8e9fe684fcb3d09ba6777636ce314cbae9d489be3a84596ab0e3 
-        scripts/ci/udeps.py" | sha256sum -c -
-      - >-
-        echo "36e8de3f31a5f8a9e4b0f45b105cb7116def8a7204c662f129678fda2dfa0f04 
-        wasm/checksums.py" | sha256sum -c -
-      - sh scripts/ci/pre-run.sh
-    depends_on:
-      - clone
-    image: 965844283396.dkr.ecr.eu-west-1.amazonaws.com/git:latest
-    name: check-scripts-integrity
-    pull: never
-  - commands:
-      - >-
-        curl -sSL
-        https://raw.githubusercontent.com/python-poetry/poetry/master/get-poetry.py
-        | python3 -
-      - . $HOME/.poetry/env
-      - cargo generate-lockfile
-      - cd scripts/ci && poetry install && poetry run python3 audit.py
-    depends_on:
-      - check-scripts-integrity
-    environment:
-      GITHUB_TOKEN:
-        from_secret: github_token
-    image: 965844283396.dkr.ecr.eu-west-1.amazonaws.com/anoma:latest
-    name: audit
-    pull: never
-  - commands:
-      - sccache --start-server
-      - >-
-        curl -sSL
-        https://raw.githubusercontent.com/python-poetry/poetry/master/get-poetry.py
-        | python3 -
-      - . $HOME/.poetry/env
-      - cd scripts/ci && poetry install && poetry run python3 udeps.py
-    depends_on:
-      - check-scripts-integrity
-    environment:
-      AWS_ACCESS_KEY_ID:
-        from_secret: aws_access_key_id
-      AWS_SECRET_ACCESS_KEY:
-        from_secret: aws_secret_access_key
-      GITHUB_TOKEN:
-        from_secret: github_token
-      SCCACHE_BUCKET: heliax-drone-cache-v2
-      SCCACHE_S3_KEY_PREFIX: sccache-udeps
-    image: 965844283396.dkr.ecr.eu-west-1.amazonaws.com/anoma:latest
-    name: udeps
-    pull: never
-=======
 - name: clone
   image: 965844283396.dkr.ecr.eu-west-1.amazonaws.com/git:latest
   pull: never
@@ -1340,7 +593,6 @@
     SCCACHE_S3_KEY_PREFIX: sccache-udeps
   depends_on:
   - download-scripts
->>>>>>> cd072faa
 trigger:
   event:
   - cron
@@ -1360,76 +612,6 @@
 node:
   project: anoma
 steps:
-<<<<<<< HEAD
-  - commands:
-      - >-
-        git clone $DRONE_GIT_HTTP_URL --quiet --branch
-        ${DRONE_SOURCE_BRANCH:-master} --single-branch .
-    image: 965844283396.dkr.ecr.eu-west-1.amazonaws.com/git:latest
-    name: clone
-    pull: never
-  - commands:
-      - >-
-        echo "4665b6ec95b864d57f129d898488dd5c4cc5be29736b23782859a2a3cb446111 
-        Makefile" | sha256sum -c -
-      - >-
-        echo "96f503edaeb65d5b75855c75ead35c6c3e394ee82ec6fd4aa15d0e7d9f1051d6 
-        wasm/wasm_source/Makefile" | sha256sum -c -
-      - >-
-        echo "52d59575c0767b4738ea9b4c07844c761dce6f54a59b3429e75fb5f4410cdc7e 
-        wasm/vp_template/Makefile" | sha256sum -c -
-      - >-
-        echo "52d59575c0767b4738ea9b4c07844c761dce6f54a59b3429e75fb5f4410cdc7e 
-        wasm/tx_template/Makefile" | sha256sum -c -
-      - >-
-        echo "52d59575c0767b4738ea9b4c07844c761dce6f54a59b3429e75fb5f4410cdc7e 
-        wasm/mm_template/Makefile" | sha256sum -c -
-      - >-
-        echo "52d59575c0767b4738ea9b4c07844c761dce6f54a59b3429e75fb5f4410cdc7e 
-        wasm/mm_filter_template/Makefile" | sha256sum -c -
-      - >-
-        echo "f01f320575fbbbd3d0ba0f2dd7e9b0132e8448e4e07ce99d425d9ad03d811428 
-        docs/Makefile" | sha256sum -c -
-      - >-
-        echo "7dd312b1ce11d7e51583d4281833f64599bdc991a8cb5780c75f2f1188a24257 
-        scripts/ci/pre-run.sh" | sha256sum -c -
-      - >-
-        echo "bbf66c628d4916b5c931997968afdf2cc85b4362d731d9e47152627e59cfd0f2 
-        scripts/ci/release.sh" | sha256sum -c -
-      - >-
-        echo "404295040e689276676d7f33ade9abbd09f36a7120a3389887de1d47f8895dfe 
-        scripts/ci/build-and-publish-docs.sh" | sha256sum -c -
-      - >-
-        echo "0d74ca6426ebaed9df0b87061ced2be6d71667ef70fa7681b63b61ea2c68e665 
-        scripts/ci/audit.py" | sha256sum -c -
-      - >-
-        echo "2308b636047c8e9fe684fcb3d09ba6777636ce314cbae9d489be3a84596ab0e3 
-        scripts/ci/udeps.py" | sha256sum -c -
-      - >-
-        echo "36e8de3f31a5f8a9e4b0f45b105cb7116def8a7204c662f129678fda2dfa0f04 
-        wasm/checksums.py" | sha256sum -c -
-      - sh scripts/ci/pre-run.sh
-    depends_on:
-      - clone
-    image: 965844283396.dkr.ecr.eu-west-1.amazonaws.com/git:latest
-    name: check-scripts-integrity
-    pull: never
-  - commands:
-      - sccache --start-server
-      - make test-miri || true
-    depends_on:
-      - check-scripts-integrity
-    environment:
-      AWS_ACCESS_KEY_ID:
-        from_secret: aws_access_key_id
-      AWS_SECRET_ACCESS_KEY:
-        from_secret: aws_secret_access_key
-      SCCACHE_BUCKET: heliax-drone-cache-v2
-      SCCACHE_S3_KEY_PREFIX: sccache-miri
-    image: 965844283396.dkr.ecr.eu-west-1.amazonaws.com/anoma:latest
-    name: test-miri
-    pull: never
-=======
 - name: clone
   image: 965844283396.dkr.ecr.eu-west-1.amazonaws.com/git:latest
   pull: never
@@ -1523,7 +705,6 @@
     TENDERMINT: /usr/local/bin/tendermint++
   depends_on:
   - download-wasm
->>>>>>> cd072faa
 trigger:
   event:
   - push
@@ -1543,78 +724,6 @@
 node:
   project: anoma
 steps:
-<<<<<<< HEAD
-  - commands:
-      - >-
-        git clone $DRONE_GIT_HTTP_URL --quiet --branch
-        ${DRONE_SOURCE_BRANCH:-master} --single-branch .
-    image: 965844283396.dkr.ecr.eu-west-1.amazonaws.com/git:latest
-    name: clone
-    pull: never
-  - commands:
-      - >-
-        echo "4665b6ec95b864d57f129d898488dd5c4cc5be29736b23782859a2a3cb446111 
-        Makefile" | sha256sum -c -
-      - >-
-        echo "96f503edaeb65d5b75855c75ead35c6c3e394ee82ec6fd4aa15d0e7d9f1051d6 
-        wasm/wasm_source/Makefile" | sha256sum -c -
-      - >-
-        echo "52d59575c0767b4738ea9b4c07844c761dce6f54a59b3429e75fb5f4410cdc7e 
-        wasm/vp_template/Makefile" | sha256sum -c -
-      - >-
-        echo "52d59575c0767b4738ea9b4c07844c761dce6f54a59b3429e75fb5f4410cdc7e 
-        wasm/tx_template/Makefile" | sha256sum -c -
-      - >-
-        echo "52d59575c0767b4738ea9b4c07844c761dce6f54a59b3429e75fb5f4410cdc7e 
-        wasm/mm_template/Makefile" | sha256sum -c -
-      - >-
-        echo "52d59575c0767b4738ea9b4c07844c761dce6f54a59b3429e75fb5f4410cdc7e 
-        wasm/mm_filter_template/Makefile" | sha256sum -c -
-      - >-
-        echo "f01f320575fbbbd3d0ba0f2dd7e9b0132e8448e4e07ce99d425d9ad03d811428 
-        docs/Makefile" | sha256sum -c -
-      - >-
-        echo "7dd312b1ce11d7e51583d4281833f64599bdc991a8cb5780c75f2f1188a24257 
-        scripts/ci/pre-run.sh" | sha256sum -c -
-      - >-
-        echo "bbf66c628d4916b5c931997968afdf2cc85b4362d731d9e47152627e59cfd0f2 
-        scripts/ci/release.sh" | sha256sum -c -
-      - >-
-        echo "404295040e689276676d7f33ade9abbd09f36a7120a3389887de1d47f8895dfe 
-        scripts/ci/build-and-publish-docs.sh" | sha256sum -c -
-      - >-
-        echo "0d74ca6426ebaed9df0b87061ced2be6d71667ef70fa7681b63b61ea2c68e665 
-        scripts/ci/audit.py" | sha256sum -c -
-      - >-
-        echo "2308b636047c8e9fe684fcb3d09ba6777636ce314cbae9d489be3a84596ab0e3 
-        scripts/ci/udeps.py" | sha256sum -c -
-      - >-
-        echo "36e8de3f31a5f8a9e4b0f45b105cb7116def8a7204c662f129678fda2dfa0f04 
-        wasm/checksums.py" | sha256sum -c -
-      - sh scripts/ci/pre-run.sh
-    depends_on:
-      - clone
-    image: 965844283396.dkr.ecr.eu-west-1.amazonaws.com/git:latest
-    name: check-scripts-integrity
-    pull: never
-  - commands:
-      - sccache --start-server
-      - sh scripts/ci/build-and-publish-docs.sh
-    depends_on:
-      - check-scripts-integrity
-    environment:
-      AWS_ACCESS_KEY_ID:
-        from_secret: aws_access_key_id
-      AWS_SECRET_ACCESS_KEY:
-        from_secret: aws_secret_access_key
-      GITHUB_TOKEN:
-        from_secret: github_token
-      SCCACHE_BUCKET: heliax-drone-cache-v2
-      SCCACHE_S3_KEY_PREFIX: sccache-docs
-    image: 965844283396.dkr.ecr.eu-west-1.amazonaws.com/anoma:latest
-    name: build-and-publish-docs
-    pull: never
-=======
 - name: clone
   image: 965844283396.dkr.ecr.eu-west-1.amazonaws.com/git:latest
   pull: never
@@ -1652,7 +761,6 @@
     SCCACHE_S3_KEY_PREFIX: sccache-docs
   depends_on:
   - download-scripts
->>>>>>> cd072faa
 trigger:
   event:
   - push
@@ -1672,136 +780,6 @@
 node:
   project: anoma
 steps:
-<<<<<<< HEAD
-  - commands:
-      - >-
-        git clone $DRONE_GIT_HTTP_URL --quiet --branch
-        ${DRONE_SOURCE_BRANCH:-master} --single-branch .
-    image: 965844283396.dkr.ecr.eu-west-1.amazonaws.com/git:latest
-    name: clone
-    pull: never
-  - commands:
-      - >-
-        echo "4665b6ec95b864d57f129d898488dd5c4cc5be29736b23782859a2a3cb446111 
-        Makefile" | sha256sum -c -
-      - >-
-        echo "96f503edaeb65d5b75855c75ead35c6c3e394ee82ec6fd4aa15d0e7d9f1051d6 
-        wasm/wasm_source/Makefile" | sha256sum -c -
-      - >-
-        echo "52d59575c0767b4738ea9b4c07844c761dce6f54a59b3429e75fb5f4410cdc7e 
-        wasm/vp_template/Makefile" | sha256sum -c -
-      - >-
-        echo "52d59575c0767b4738ea9b4c07844c761dce6f54a59b3429e75fb5f4410cdc7e 
-        wasm/tx_template/Makefile" | sha256sum -c -
-      - >-
-        echo "52d59575c0767b4738ea9b4c07844c761dce6f54a59b3429e75fb5f4410cdc7e 
-        wasm/mm_template/Makefile" | sha256sum -c -
-      - >-
-        echo "52d59575c0767b4738ea9b4c07844c761dce6f54a59b3429e75fb5f4410cdc7e 
-        wasm/mm_filter_template/Makefile" | sha256sum -c -
-      - >-
-        echo "f01f320575fbbbd3d0ba0f2dd7e9b0132e8448e4e07ce99d425d9ad03d811428 
-        docs/Makefile" | sha256sum -c -
-      - >-
-        echo "7dd312b1ce11d7e51583d4281833f64599bdc991a8cb5780c75f2f1188a24257 
-        scripts/ci/pre-run.sh" | sha256sum -c -
-      - >-
-        echo "bbf66c628d4916b5c931997968afdf2cc85b4362d731d9e47152627e59cfd0f2 
-        scripts/ci/release.sh" | sha256sum -c -
-      - >-
-        echo "404295040e689276676d7f33ade9abbd09f36a7120a3389887de1d47f8895dfe 
-        scripts/ci/build-and-publish-docs.sh" | sha256sum -c -
-      - >-
-        echo "0d74ca6426ebaed9df0b87061ced2be6d71667ef70fa7681b63b61ea2c68e665 
-        scripts/ci/audit.py" | sha256sum -c -
-      - >-
-        echo "2308b636047c8e9fe684fcb3d09ba6777636ce314cbae9d489be3a84596ab0e3 
-        scripts/ci/udeps.py" | sha256sum -c -
-      - >-
-        echo "36e8de3f31a5f8a9e4b0f45b105cb7116def8a7204c662f129678fda2dfa0f04 
-        wasm/checksums.py" | sha256sum -c -
-      - sh scripts/ci/pre-run.sh
-    depends_on:
-      - clone
-    image: 965844283396.dkr.ecr.eu-west-1.amazonaws.com/git:latest
-    name: check-scripts-integrity
-    pull: never
-  - commands:
-      - sccache --start-server
-      - make build
-    depends_on:
-      - check-scripts-integrity
-    environment:
-      AWS_ACCESS_KEY_ID:
-        from_secret: aws_access_key_id
-      AWS_SECRET_ACCESS_KEY:
-        from_secret: aws_secret_access_key
-      SCCACHE_BUCKET: heliax-drone-cache-v2
-      SCCACHE_S3_KEY_PREFIX: sccache-build
-    image: 965844283396.dkr.ecr.eu-west-1.amazonaws.com/anoma:latest
-    name: build
-    pull: never
-  - commands:
-      - sccache --start-server
-      - make build-test
-    depends_on:
-      - build
-    environment:
-      AWS_ACCESS_KEY_ID:
-        from_secret: aws_access_key_id
-      AWS_SECRET_ACCESS_KEY:
-        from_secret: aws_secret_access_key
-      SCCACHE_BUCKET: heliax-drone-cache-v2
-      SCCACHE_S3_KEY_PREFIX: sccache-build-test
-    image: 965844283396.dkr.ecr.eu-west-1.amazonaws.com/anoma:latest
-    name: build-test
-    pull: never
-  - commands:
-      - >-
-        aws s3api head-object --bucket heliax-drone-wasm-v2 --key
-        ${DRONE_COMMIT}.json
-      - if [ $? -ne 0  ]; then exit 1; fi
-      - aws s3 cp s3://heliax-drone-wasm-v2/${DRONE_COMMIT}.json wasm
-      - cp wasm/${DRONE_COMMIT}.json wasm/checksums.json
-      - >-
-        jq -r -c '.[]' wasm/checksums.json | parallel aws s3 cp
-        s3://heliax-drone-wasm-v2/{} wasm
-    depends_on:
-      - build-test
-    image: 965844283396.dkr.ecr.eu-west-1.amazonaws.com/git:latest
-    name: download-wasm
-    pull: never
-  - commands:
-      - sccache --start-server
-      - make test-unit
-    depends_on:
-      - download-wasm
-    environment:
-      AWS_ACCESS_KEY_ID:
-        from_secret: aws_access_key_id
-      AWS_SECRET_ACCESS_KEY:
-        from_secret: aws_secret_access_key
-      SCCACHE_BUCKET: heliax-drone-cache-v2
-      SCCACHE_S3_KEY_PREFIX: sccache-test-unit
-    image: 965844283396.dkr.ecr.eu-west-1.amazonaws.com/anoma:latest
-    name: test-unit
-    pull: never
-  - commands:
-      - sccache --start-server
-      - make test-e2e
-    depends_on:
-      - download-wasm
-    environment:
-      AWS_ACCESS_KEY_ID:
-        from_secret: aws_access_key_id
-      AWS_SECRET_ACCESS_KEY:
-        from_secret: aws_secret_access_key
-      SCCACHE_BUCKET: heliax-drone-cache-v2
-      SCCACHE_S3_KEY_PREFIX: sccache-test-e2e
-    image: 965844283396.dkr.ecr.eu-west-1.amazonaws.com/anoma:latest
-    name: test-e2e
-    pull: never
-=======
 - name: clone
   image: 965844283396.dkr.ecr.eu-west-1.amazonaws.com/git:latest
   pull: never
@@ -1894,7 +872,6 @@
     SCCACHE_S3_KEY_PREFIX: sccache-test-e2e
   depends_on:
   - download-wasm
->>>>>>> cd072faa
 trigger:
   event:
   - push
@@ -1914,184 +891,6 @@
 node:
   project: anoma
 steps:
-<<<<<<< HEAD
-  - commands:
-      - >-
-        git clone $DRONE_GIT_HTTP_URL --quiet --branch
-        ${DRONE_SOURCE_BRANCH:-master} --single-branch .
-    image: 965844283396.dkr.ecr.eu-west-1.amazonaws.com/git:latest
-    name: clone
-    pull: never
-  - commands:
-      - >-
-        echo "4665b6ec95b864d57f129d898488dd5c4cc5be29736b23782859a2a3cb446111 
-        Makefile" | sha256sum -c -
-      - >-
-        echo "96f503edaeb65d5b75855c75ead35c6c3e394ee82ec6fd4aa15d0e7d9f1051d6 
-        wasm/wasm_source/Makefile" | sha256sum -c -
-      - >-
-        echo "52d59575c0767b4738ea9b4c07844c761dce6f54a59b3429e75fb5f4410cdc7e 
-        wasm/vp_template/Makefile" | sha256sum -c -
-      - >-
-        echo "52d59575c0767b4738ea9b4c07844c761dce6f54a59b3429e75fb5f4410cdc7e 
-        wasm/tx_template/Makefile" | sha256sum -c -
-      - >-
-        echo "52d59575c0767b4738ea9b4c07844c761dce6f54a59b3429e75fb5f4410cdc7e 
-        wasm/mm_template/Makefile" | sha256sum -c -
-      - >-
-        echo "52d59575c0767b4738ea9b4c07844c761dce6f54a59b3429e75fb5f4410cdc7e 
-        wasm/mm_filter_template/Makefile" | sha256sum -c -
-      - >-
-        echo "f01f320575fbbbd3d0ba0f2dd7e9b0132e8448e4e07ce99d425d9ad03d811428 
-        docs/Makefile" | sha256sum -c -
-      - >-
-        echo "7dd312b1ce11d7e51583d4281833f64599bdc991a8cb5780c75f2f1188a24257 
-        scripts/ci/pre-run.sh" | sha256sum -c -
-      - >-
-        echo "bbf66c628d4916b5c931997968afdf2cc85b4362d731d9e47152627e59cfd0f2 
-        scripts/ci/release.sh" | sha256sum -c -
-      - >-
-        echo "404295040e689276676d7f33ade9abbd09f36a7120a3389887de1d47f8895dfe 
-        scripts/ci/build-and-publish-docs.sh" | sha256sum -c -
-      - >-
-        echo "0d74ca6426ebaed9df0b87061ced2be6d71667ef70fa7681b63b61ea2c68e665 
-        scripts/ci/audit.py" | sha256sum -c -
-      - >-
-        echo "2308b636047c8e9fe684fcb3d09ba6777636ce314cbae9d489be3a84596ab0e3 
-        scripts/ci/udeps.py" | sha256sum -c -
-      - >-
-        echo "36e8de3f31a5f8a9e4b0f45b105cb7116def8a7204c662f129678fda2dfa0f04 
-        wasm/checksums.py" | sha256sum -c -
-      - sh scripts/ci/pre-run.sh
-    depends_on:
-      - clone
-    image: 965844283396.dkr.ecr.eu-west-1.amazonaws.com/git:latest
-    name: check-scripts-integrity
-    pull: never
-  - depends_on:
-      - check-scripts-integrity
-    environment:
-      AWS_ACCESS_KEY_ID:
-        from_secret: aws_access_key_id
-      AWS_SECRET_ACCESS_KEY:
-        from_secret: aws_secret_access_key
-    image: meltwater/drone-cache:latest
-    name: restore-cache
-    pull: never
-    settings:
-      archive_format: gzip
-      backend: s3
-      bucket: heliax-drone-cache-v2
-      cache_key: 1-54-0/wasm/{{ checksum "wasm/wasm_source/Cargo.lock" }}
-      mount:
-        - wasm/wasm_source/target
-      region: eu-west-1
-      restore: true
-  - commands:
-      - cp wasm/checksums.json wasm/original-checksums.json
-      - make build-wasm-scripts
-    depends_on:
-      - restore-cache
-    image: 965844283396.dkr.ecr.eu-west-1.amazonaws.com/wasm:latest
-    name: build-wasm
-    pull: never
-  - commands:
-      - >-
-        aws s3 sync wasm s3://heliax-drone-wasm-v2 --exclude "*" --include
-        "*.wasm" --exclude "*/*"
-      - cp wasm/checksums.json wasm/${DRONE_COMMIT}.json
-      - aws s3 cp wasm/${DRONE_COMMIT}.json s3://heliax-drone-wasm-v2
-    depends_on:
-      - build-wasm
-    environment:
-      AWS_ACCESS_KEY_ID:
-        from_secret: aws_access_key_id
-      AWS_SECRET_ACCESS_KEY:
-        from_secret: aws_secret_access_key
-      GITHUB_TOKEN:
-        from_secret: github_token
-    image: 965844283396.dkr.ecr.eu-west-1.amazonaws.com/git:latest
-    name: update-wasm
-    pull: never
-  - commands:
-      - make test-wasm
-    depends_on:
-      - update-wasm
-    image: 965844283396.dkr.ecr.eu-west-1.amazonaws.com/wasm:latest
-    name: test-wasm
-    pull: never
-  - commands:
-      - cmp -- wasm/checksums.json wasm/original-checksums.json
-    depends_on:
-      - update-wasm
-    image: 965844283396.dkr.ecr.eu-west-1.amazonaws.com/wasm:latest
-    name: check-wasm
-    pull: never
-  - commands:
-      - >-
-        aws s3 sync wasm s3://heliax-anoma-wasm-v1 --acl public-read --exclude
-        "*" --include "*.wasm" --exclude "*/*"
-      - cp wasm/checksums.json wasm/${DRONE_COMMIT}.json
-      - >-
-        aws s3 cp wasm/${DRONE_COMMIT}.json s3://heliax-anoma-wasm-v1 --acl
-        public-read
-    depends_on:
-      - test-wasm
-      - check-wasm
-    environment:
-      AWS_ACCESS_KEY_ID:
-        from_secret: aws_access_key_id
-      AWS_SECRET_ACCESS_KEY:
-        from_secret: aws_secret_access_key
-      GITHUB_TOKEN:
-        from_secret: github_token
-    image: 965844283396.dkr.ecr.eu-west-1.amazonaws.com/git:latest
-    name: upload-wasm
-    pull: never
-  - commands:
-      - rm -f  ./wasm/wasm_source/target/.rustc_info.json
-      - rm -rf ./wasm/wasm_source/target/debug
-      - find ./wasm/wasm_source/target/release -maxdepth 1 -type f -delete
-      - >-
-        find ./wasm/wasm_source/target/wasm32-unknown-unknown -maxdepth 1 -type
-        f -delete
-    depends_on:
-      - test-wasm
-      - check-wasm
-      - upload-wasm
-    image: 965844283396.dkr.ecr.eu-west-1.amazonaws.com/wasm:latest
-    name: clean-cache
-    pull: never
-    when:
-      status:
-        - success
-        - failure
-  - depends_on:
-      - clean-cache
-    environment:
-      AWS_ACCESS_KEY_ID:
-        from_secret: aws_access_key_id
-      AWS_SECRET_ACCESS_KEY:
-        from_secret: aws_secret_access_key
-      BACKEND_OPERATION_TIMEOUT: 8m
-    image: meltwater/drone-cache:latest
-    name: rebuild-cache
-    pull: never
-    settings:
-      archive_format: gzip
-      backend: s3
-      bucket: heliax-drone-cache-v2
-      cache_key: 1-54-0/wasm/{{ checksum "wasm/wasm_source/Cargo.lock" }}
-      mount:
-        - wasm/wasm_source/target
-      override: false
-      rebuild: true
-      region: eu-west-1
-    when:
-      status:
-        - success
-        - failure
-=======
 - name: clone
   image: 965844283396.dkr.ecr.eu-west-1.amazonaws.com/git:latest
   pull: never
@@ -2225,7 +1024,6 @@
     status:
     - success
     - failure
->>>>>>> cd072faa
 trigger:
   event:
   - push
@@ -2244,106 +1042,6 @@
 node:
   project: anoma
 steps:
-<<<<<<< HEAD
-  - commands:
-      - git clone $DRONE_GIT_HTTP_URL .
-      - git fetch --all
-      - git checkout $DRONE_TARGET_BRANCH
-      - git merge $DRONE_COMMIT
-      - CONFLICTS=$(git ls-files -u | wc -l)
-      - if [ "$CONFLICTS" -gt 0 ]; then exit 1; fi;exit 0
-    image: 965844283396.dkr.ecr.eu-west-1.amazonaws.com/git:latest
-    name: clone
-    pull: never
-  - commands:
-      - >-
-        echo "4665b6ec95b864d57f129d898488dd5c4cc5be29736b23782859a2a3cb446111 
-        Makefile" | sha256sum -c -
-      - >-
-        echo "96f503edaeb65d5b75855c75ead35c6c3e394ee82ec6fd4aa15d0e7d9f1051d6 
-        wasm/wasm_source/Makefile" | sha256sum -c -
-      - >-
-        echo "52d59575c0767b4738ea9b4c07844c761dce6f54a59b3429e75fb5f4410cdc7e 
-        wasm/vp_template/Makefile" | sha256sum -c -
-      - >-
-        echo "52d59575c0767b4738ea9b4c07844c761dce6f54a59b3429e75fb5f4410cdc7e 
-        wasm/tx_template/Makefile" | sha256sum -c -
-      - >-
-        echo "52d59575c0767b4738ea9b4c07844c761dce6f54a59b3429e75fb5f4410cdc7e 
-        wasm/mm_template/Makefile" | sha256sum -c -
-      - >-
-        echo "52d59575c0767b4738ea9b4c07844c761dce6f54a59b3429e75fb5f4410cdc7e 
-        wasm/mm_filter_template/Makefile" | sha256sum -c -
-      - >-
-        echo "f01f320575fbbbd3d0ba0f2dd7e9b0132e8448e4e07ce99d425d9ad03d811428 
-        docs/Makefile" | sha256sum -c -
-      - >-
-        echo "7dd312b1ce11d7e51583d4281833f64599bdc991a8cb5780c75f2f1188a24257 
-        scripts/ci/pre-run.sh" | sha256sum -c -
-      - >-
-        echo "bbf66c628d4916b5c931997968afdf2cc85b4362d731d9e47152627e59cfd0f2 
-        scripts/ci/release.sh" | sha256sum -c -
-      - >-
-        echo "404295040e689276676d7f33ade9abbd09f36a7120a3389887de1d47f8895dfe 
-        scripts/ci/build-and-publish-docs.sh" | sha256sum -c -
-      - >-
-        echo "0d74ca6426ebaed9df0b87061ced2be6d71667ef70fa7681b63b61ea2c68e665 
-        scripts/ci/audit.py" | sha256sum -c -
-      - >-
-        echo "2308b636047c8e9fe684fcb3d09ba6777636ce314cbae9d489be3a84596ab0e3 
-        scripts/ci/udeps.py" | sha256sum -c -
-      - >-
-        echo "36e8de3f31a5f8a9e4b0f45b105cb7116def8a7204c662f129678fda2dfa0f04 
-        wasm/checksums.py" | sha256sum -c -
-      - sh scripts/ci/pre-run.sh
-    depends_on:
-      - clone
-    image: 965844283396.dkr.ecr.eu-west-1.amazonaws.com/git:latest
-    name: check-scripts-integrity
-    pull: never
-  - commands:
-      - sccache --start-server
-      - sh scripts/ci/build-and-publish-docs.sh
-    depends_on:
-      - check-scripts-integrity
-    environment:
-      AWS_ACCESS_KEY_ID:
-        from_secret: aws_access_key_id
-      AWS_SECRET_ACCESS_KEY:
-        from_secret: aws_secret_access_key
-      GITHUB_TOKEN:
-        from_secret: github_token
-      SCCACHE_BUCKET: heliax-drone-cache-v2
-      SCCACHE_S3_KEY_PREFIX: sccache-docs
-    image: 965844283396.dkr.ecr.eu-west-1.amazonaws.com/anoma:latest
-    name: build-and-publish-docs
-    pull: never
-  - commands:
-      - sccache --start-server
-      - make package
-    depends_on:
-      - build-and-publish-docs
-    environment:
-      AWS_ACCESS_KEY_ID:
-        from_secret: aws_access_key_id
-      AWS_SECRET_ACCESS_KEY:
-        from_secret: aws_secret_access_key
-      SCCACHE_BUCKET: heliax-drone-cache-v2
-      SCCACHE_S3_KEY_PREFIX: sccache-build-release
-    image: 965844283396.dkr.ecr.eu-west-1.amazonaws.com/anoma:latest
-    name: build-package
-    pull: never
-  - commands:
-      - sh scripts/ci/release.sh
-    depends_on:
-      - build-package
-    environment:
-      GITHUB_TOKEN:
-        from_secret: github_token
-    image: 965844283396.dkr.ecr.eu-west-1.amazonaws.com/git:latest
-    name: create-release
-    pull: never
-=======
 - name: clone
   image: 965844283396.dkr.ecr.eu-west-1.amazonaws.com/git:latest
   pull: never
@@ -2410,23 +1108,14 @@
       from_secret: github_token
   depends_on:
   - build-package
->>>>>>> cd072faa
 trigger:
   event:
   - tag
 type: docker
 workspace:
   path: /usr/local/rust/anoma
-<<<<<<< HEAD
----
-kind: signature
-hmac: db507944d1e46933ca985de1de98faba3253b94cad5d73a463bf89fcbc960b11
-
-...
-=======
 environment:
   CARGO_INCREMENTAL: '0'
   GIT_LFS_SKIP_SMUDGE: '1'
 clone:
-  disable: true
->>>>>>> cd072faa
+  disable: true