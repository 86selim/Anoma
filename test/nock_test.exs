defmodule AnomaTest.Nock do
  use ExUnit.Case, async: true

  import Nock
  import TestHelper.Nock
<<<<<<< HEAD
  alias Anoma.Order
  alias Anoma.Node.Storage
  alias Anoma.Node.Storage.Ordering
=======
  alias Anoma.{Storage, Order}
  alias Anoma.Node.Ordering
>>>>>>> 6bc08ea1

  doctest(Nock)

  setup_all do
    storage = %Storage{
      qualified: AnomaTest.Nock.Qualified,
      order: AnomaTest.Nock.Order
    }

    {:ok, router} = Anoma.Node.Router.start()

    {:ok, storage} =
      Anoma.Node.Router.start_engine(router, Storage, storage)

    # on_exit(fn -> Anoma.Node.Router.stop(router.id) end)
    {:ok, ordering} =
<<<<<<< HEAD
      Anoma.Node.Router.start_engine(router, Ordering, %{
=======
      Anoma.Node.Router.start_engine(router, Anoma.Node.Ordering, %{
>>>>>>> 6bc08ea1
        table: storage
      })

    snapshot_path = [:my_special_nock_snaphsot | 0]

    env = %Nock{snapshot_path: snapshot_path, ordering: ordering}

    [env: env]
  end

  describe "Basic functionality" do
    test "base call" do
      assert nock(using_dec_core(), [9, 2, 0 | 1]) == {:ok, 998}
    end

    test "call with changing arguments" do
      assert nock(using_dec_core(), [9, 2, 10, [6, 1 | 5], 0 | 1]) == {:ok, 4}
    end
  end

  describe "Standard Library" do
    test "calling fib" do
      assert nock(factorial(), [9, 2, 10, [6, 1 | 7], 0 | 1]) == {:ok, 13}
    end
  end

  describe "Scrying" do
    test "successful scry", %{env: env} do
      key = 777
      id = System.unique_integer([:positive])
      storage = Ordering.get_storage(env.ordering)
      {:ok, increment} = nock(increment_counter_val(key), [9, 2, 0 | 1], env)

      Storage.ensure_new(storage)

      # setup id in the system for snapshot 1
      Ordering.new_order(env.ordering, [Order.new(1, id, self())])
      # put the key with some value
      Storage.put(storage, key, 5)
      # Now snapshot it so we can scry
      Storage.put_snapshot(storage, hd(env.snapshot_path))
      assert {:ok, val} = nock(increment, [9, 2, 10, [6, 1 | id], 0 | 1], env)
      assert val == [777 | 6]
    end

    test "scry may return error if not found", %{env: env} do
      key = 666
      id = System.unique_integer([:positive])
      storage = Ordering.get_storage(env.ordering)
      {:ok, increment} = nock(increment_counter_val(key), [9, 2, 0 | 1], env)

      Storage.ensure_new(storage)

      # setup id in the system for snapshot 1
      Ordering.new_order(env.ordering, [Order.new(1, id, self())])
      # Now snapshot it so we can scry
      Storage.put_snapshot(storage, hd(env.snapshot_path))
      assert :error = nock(increment, [9, 2, 10, [6, 1 | id], 0 | 1], env)
    end
  end
end<|MERGE_RESOLUTION|>--- conflicted
+++ resolved
@@ -3,14 +3,9 @@
 
   import Nock
   import TestHelper.Nock
-<<<<<<< HEAD
   alias Anoma.Order
   alias Anoma.Node.Storage
-  alias Anoma.Node.Storage.Ordering
-=======
-  alias Anoma.{Storage, Order}
   alias Anoma.Node.Ordering
->>>>>>> 6bc08ea1
 
   doctest(Nock)
 
@@ -27,11 +22,7 @@
 
     # on_exit(fn -> Anoma.Node.Router.stop(router.id) end)
     {:ok, ordering} =
-<<<<<<< HEAD
       Anoma.Node.Router.start_engine(router, Ordering, %{
-=======
-      Anoma.Node.Router.start_engine(router, Anoma.Node.Ordering, %{
->>>>>>> 6bc08ea1
         table: storage
       })
 
