defmodule Anoma.Node.Examples.EIndexer do
  alias Anoma.Node
  alias Node.Examples.{ETransaction, ENode}
  alias Node.Transaction.{Storage, Mempool}
  alias Node.Utility.Indexer
  alias Anoma.TransparentResource.{Resource, Transaction}

  def indexer_reads_height(node_id \\ Node.example_random_id()) do
    ETransaction.inc_counter_submit_after_read(node_id)
    Indexer.start_link(node_id: node_id)
    1 = Indexer.get(node_id, :height)

    node_id
  end

  def indexer_reads_before(node_id \\ Node.example_random_id()) do
    ETransaction.inc_counter_submit_after_zero(node_id)
    Indexer.start_link(node_id: node_id)
    {back, zero} = ETransaction.zero("key")

    [
      [
        0,
        [
          %Mempool.Tx{
            code: ^zero,
            backend: ^back,
            vm_result: {:ok, [["key" | 0] | 0]},
            tx_result: {:ok, [["key" | 0]]}
          }
        ]
      ]
    ] = Indexer.get(node_id, {:before, 1})

    [] = Indexer.get(node_id, {:before, 0})
  end

  def indexer_reads_after(node_id \\ Node.example_random_id()) do
    ETransaction.inc_counter_submit_after_zero(node_id)
    Indexer.start_link(node_id: node_id)
    {back, inc} = ETransaction.inc("key")

    [
      [
        1,
        [
          %Mempool.Tx{
            code: ^inc,
            backend: ^back,
            vm_result: {:ok, [["key" | 1] | 0]},
            tx_result: {:ok, [["key" | 1]]}
          }
        ]
      ]
    ] = Indexer.get(node_id, {:after, 0})

    [] = Indexer.get(node_id, {:after, 1})
  end

  def indexer_reads_latest(node_id \\ Node.example_random_id()) do
    ETransaction.inc_counter_submit_after_zero(node_id)
    Indexer.start_link(node_id: node_id)
    {back, inc} = ETransaction.inc("key")

    [
      [
        1,
        [
          %Mempool.Tx{
            code: ^inc,
            backend: ^back,
            vm_result: {:ok, [["key" | 1] | 0]},
            tx_result: {:ok, [["key" | 1]]}
          }
        ]
      ]
    ] = Indexer.get(node_id, :latest_block)
  end

  def indexer_reads_nullifier(node_id \\ Node.example_random_id()) do
    ENode.start_node(node_id: node_id)
    Indexer.start_link(node_id: node_id)
    updates = Storage.updates_table(node_id)
    values = Storage.values_table(node_id)

    nlf = %Resource{} |> Resource.nullifier()
    set = MapSet.new([nlf])

    write_new(updates, values, [1], set, nil)

    ^set = Indexer.get(node_id, :nlfs)

    node_id
  end

  def indexer_reads_nullifiers(node_id \\ Node.example_random_id()) do
    ENode.start_node(node_id: node_id)
    Indexer.start_link(node_id: node_id)
    updates = Storage.updates_table(node_id)
    values = Storage.values_table(node_id)

    nlf1 = %Resource{rseed: "random1"} |> Resource.nullifier()
    nlf2 = %Resource{rseed: "random2"} |> Resource.nullifier()
    set = MapSet.new([nlf1, nlf2])

    write_new(updates, values, [1], set, nil)

    ^set = Indexer.get(node_id, :nlfs)

    node_id
  end

  def indexer_reads_commitments(node_id \\ Node.example_random_id()) do
    ENode.start_node(node_id: node_id)
    Indexer.start_link(node_id: node_id)
    updates = Storage.updates_table(node_id)
    values = Storage.values_table(node_id)

    resource1 = %Resource{rseed: "random1"} |> Resource.nullifier()
    resource2 = %Resource{rseed: "random2"} |> Resource.nullifier()
    set = MapSet.new([resource1, resource2])

    write_new(updates, values, [1], nil, set)

    ^set = Indexer.get(node_id, :cms)

    node_id
  end

  def indexer_does_not_read_revealed(node_id \\ Node.example_random_id()) do
    ENode.start_node(node_id: node_id)
    Indexer.start_link(node_id: node_id)
    updates = Storage.updates_table(node_id)
    values = Storage.values_table(node_id)

    resource = %Resource{rseed: "random1"}
    nul1 = resource |> Resource.nullifier()
    com1 = resource |> Resource.commitment()
    nulfs = MapSet.new([nul1])
    coms = MapSet.new([com1])

    write_new(updates, values, [1], nulfs, coms)

    newset = MapSet.new([])
    ^newset = Indexer.get(node_id, :unrevealed)

    node_id
  end

  def indexer_reads_unrevealed(node_id \\ Node.example_random_id()) do
    ENode.start_node(node_id: node_id)
    Indexer.start_link(node_id: node_id)
    updates = Storage.updates_table(node_id)
    values = Storage.values_table(node_id)

    resource = %Resource{rseed: "random1"}
    nul1 = resource |> Resource.nullifier()
    com1 = resource |> Resource.commitment()
    com2 = %Resource{rseed: "random2"} |> Resource.commitment()
    nulfs = MapSet.new([nul1])
    coms = MapSet.new([com1, com2])

    write_new(updates, values, [1], nulfs, coms)

    newset = MapSet.new([com2])
    ^newset = Indexer.get(node_id, :unrevealed)

    node_id
  end

  def indexer_reads_anchor(node_id \\ Node.example_random_id()) do
    ENode.start_node(node_id: node_id)
    Indexer.start_link(node_id: node_id)
    updates = Storage.updates_table(node_id)
    values = Storage.values_table(node_id)

    hash = "I am a root at height 1"

    :mnesia.transaction(fn ->
      :mnesia.write({updates, ["anoma", :anchor |> Atom.to_string()], [1]})

      :mnesia.write(
        {values, {1, ["anoma", :anchor |> Atom.to_string()]}, hash}
      )
    end)

    ^hash = Indexer.get(node_id, :root)

    node_id
  end

  def indexer_reads_recent_anchor(node_id \\ Node.example_random_id()) do
    indexer_reads_anchor(node_id)
    updates = Storage.updates_table(node_id)
    values = Storage.values_table(node_id)

    hash = "I am a root at height 2"

    :mnesia.transaction(fn ->
      :mnesia.write({updates, ["anoma", :anchor |> Atom.to_string()], [2, 1]})

      :mnesia.write(
        {values, {2, ["anoma", :anchor |> Atom.to_string()]}, hash}
      )
    end)

    ^hash = Indexer.get(node_id, :root)

    node_id
  end

<<<<<<< HEAD
  def indexer_filters_owner(node_id \\ Node.example_random_id()) do
    ENode.start_node(node_id: node_id)
    Indexer.start_link(node_id: node_id)
    updates = Storage.updates_table(node_id)
    values = Storage.values_table(node_id)

    res1 = %Resource{rseed: "random1", nullifier_key: "jeremy"}
    res2 = %Resource{rseed: "random2", nullifier_key: "michael"}
    list = [res1, res2]

    write_new(
      updates,
      values,
      [1],
      nil,
      list |> Enum.map(&Resource.commitment/1) |> MapSet.new()
    )

    # nullifier keys are assumed to be 32 bytes long
    jeremy = "jeremy" |> Noun.pad_trailing(32)
    michael = "michael" |> Noun.pad_trailing(32)

    2 = Indexer.get(node_id, {:filter, []}) |> MapSet.size()
    1 = Indexer.get(node_id, {:filter, [{:owner, jeremy}]}) |> MapSet.size()
    1 = Indexer.get(node_id, {:filter, [{:owner, michael}]}) |> MapSet.size()
=======
  def indexer_works_with_transactions(node_id \\ Node.example_random_id()) do
    Anoma.Node.Examples.ETransaction.submit_successful_trivial_swap(node_id)

    base_swap = Examples.ETransparent.ETransaction.swap_from_actions()

    nulfs = base_swap |> Transaction.nullifiers()
    coms = base_swap |> Transaction.commitments()

    ^nulfs = Indexer.get(node_id, :nlfs)
    ^coms = Indexer.get(node_id, :cms)
>>>>>>> 826412bd

    node_id
  end

  defp write_new(updates, values, heights, nlfs, coms) do
    :mnesia.transaction(fn ->
      if nlfs do
        :mnesia.write(
          {updates, ["anoma", :nullifiers |> Atom.to_string()], heights}
        )
      end

      if coms do
        :mnesia.write(
          {updates, ["anoma", :commitments |> Atom.to_string()], heights}
        )
      end

      :mnesia.write(
        {values, {hd(heights), ["anoma", :nullifiers |> Atom.to_string()]},
         nlfs}
      )

      :mnesia.write(
        {values, {hd(heights), ["anoma", :commitments |> Atom.to_string()]},
         coms}
      )
    end)
  end
end<|MERGE_RESOLUTION|>--- conflicted
+++ resolved
@@ -209,7 +209,6 @@
     node_id
   end
 
-<<<<<<< HEAD
   def indexer_filters_owner(node_id \\ Node.example_random_id()) do
     ENode.start_node(node_id: node_id)
     Indexer.start_link(node_id: node_id)
@@ -235,7 +234,10 @@
     2 = Indexer.get(node_id, {:filter, []}) |> MapSet.size()
     1 = Indexer.get(node_id, {:filter, [{:owner, jeremy}]}) |> MapSet.size()
     1 = Indexer.get(node_id, {:filter, [{:owner, michael}]}) |> MapSet.size()
-=======
+
+    node_id
+  end
+
   def indexer_works_with_transactions(node_id \\ Node.example_random_id()) do
     Anoma.Node.Examples.ETransaction.submit_successful_trivial_swap(node_id)
 
@@ -246,7 +248,6 @@
 
     ^nulfs = Indexer.get(node_id, :nlfs)
     ^coms = Indexer.get(node_id, :cms)
->>>>>>> 826412bd
 
     node_id
   end
