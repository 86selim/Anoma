defmodule Anoma.Node.Examples.ETransaction do
  alias Anoma.Node
  alias Node.Transaction.{Storage, Ordering, Mempool}

  alias Anoma.Node.Examples.ENode
  require ExUnit.Assertions
  import ExUnit.Assertions

  ############################################################
  #                          Storage                         #
  ############################################################

  def start_storage(node_id \\ Node.example_random_id()) do
    Anoma.Node.Transaction.Storage.start_link(node_id: node_id)
  end

  def write_then_read(node_id \\ Node.example_random_id()) do
    start_storage(node_id)
    Storage.write(node_id, {1, [{["abc"], 123}]})
    {:ok, 123} = Storage.read(node_id, {1, ["abc"]})
  end

  def write_then_read_other(node_id \\ Node.example_random_id()) do
    start_storage(node_id)
    Storage.write(node_id, {1, [{["abc"], 123}]})
    :absent = Storage.read(node_id, {1, ["def"]})
  end

  def read_future_then_write(node_id \\ Node.example_random_id()) do
    start_storage(node_id)
    task = Task.async(fn -> Storage.read(node_id, {1, ["abc"]}) end)
    Storage.write(node_id, {1, [{["abc"], 123}]})
    {:ok, 123} = Task.await(task)
  end

  def read_other_future_then_write(node_id \\ Node.example_random_id()) do
    start_storage(node_id)
    task = Task.async(fn -> Storage.read(node_id, {1, ["def"]}) end)
    Storage.write(node_id, {1, [{["abc"], 123}]})
    :absent = Task.await(task)
  end

  def write_future_then_write_present(node_id \\ Node.example_random_id()) do
    start_storage(node_id)

    _task1 =
      Task.async(fn -> Storage.write(node_id, {2, [{["abc"], 123}]}) end)

    task2 = Task.async(fn -> Storage.read(node_id, {2, ["abc"]}) end)
    Storage.write(node_id, {1, [{["other"], 999}]})

    {:ok, 123} = Task.await(task2)
  end

  def write_multiple_then_read(node_id \\ Node.example_random_id()) do
    start_storage(node_id)
    Storage.write(node_id, {1, [{["abc"], 123}, {["bcd"], 231}]})
    {:ok, 123} = Storage.read(node_id, {1, ["abc"]})
    {:ok, 231} = Storage.read(node_id, {1, ["bcd"]})
  end

  def write_future_multiple_then_write_present(
        node_id \\ Node.example_random_id()
      ) do
    start_storage(node_id)

    _task1 =
      Task.async(fn ->
        Storage.write(node_id, {2, [{["abc"], 123}, {["bcd"], 231}]})
      end)

    task2 = Task.async(fn -> Storage.read(node_id, {2, ["bcd"]}) end)
    Storage.write(node_id, {1, [{["other"], 999}]})

    {:ok, 231} = Task.await(task2)
  end

  def append_then_read(node_id \\ Node.example_random_id()) do
    start_storage(node_id)
    new_set = MapSet.new(["value"])
    Storage.append(node_id, {1, [{:set, new_set}]})
    {:ok, ^new_set} = Storage.read(node_id, {1, :set})
  end

  def append_then_read_same(node_id \\ Node.example_random_id()) do
    start_storage(node_id)
    new_set = MapSet.new(["value"])
    Storage.append(node_id, {1, [{:set, new_set}, {:set, new_set}]})
    {:ok, ^new_set} = Storage.read(node_id, {1, :set})
  end

  def append_then_read_several(node_id \\ Node.example_random_id()) do
    start_storage(node_id)
    set1 = MapSet.new(["value1"])
    set2 = MapSet.new(["value2"])
    Storage.append(node_id, {1, [{:set, set1}, {:set, set2}]})
    new_set = MapSet.new(["value1", "value2"])
    {:ok, ^new_set} = Storage.read(node_id, {1, :set})
  end

  def append_twice_then_read(node_id \\ Node.example_random_id()) do
    start_storage(node_id)
    set1 = MapSet.new(["value1"])
    Storage.append(node_id, {1, [{:set, set1}]})
    {:ok, ^set1} = Storage.read(node_id, {1, :set})
    set2 = MapSet.new(["value2"])
    Storage.append(node_id, {2, [{:set, set2}]})
    appended_set = MapSet.new(["value1", "value2"])
    {:ok, ^appended_set} = Storage.read(node_id, {2, :set})
  end

  def append_twice_then_read_with_commit(node_id \\ Node.example_random_id()) do
    start_storage(node_id)
    set1 = MapSet.new(["value1"])
    Storage.append(node_id, {1, [{:set, set1}]})
    {:ok, ^set1} = Storage.read(node_id, {1, :set})

    Storage.commit(node_id, 1, nil)

    set2 = MapSet.new(["value2"])
    Storage.append(node_id, {2, [{:set, set2}]})
    appended_set = MapSet.new(["value1", "value2"])
    {:ok, ^appended_set} = Storage.read(node_id, {2, :set})
  end

  def add_rewrites(node_id \\ Node.example_random_id()) do
    write_then_read(node_id)
<<<<<<< HEAD

    Storage.add(
      node_id,
      {2, %{write: [{["abc"], 234}], append: [{:set, "value1"}]}}
    )

    {:ok, 234} = Storage.read(node_id, {2, ["abc"]})
    new_set = MapSet.new(["value1"])
=======
    new_set = MapSet.new(["value1"])

    Storage.add(
      node_id,
      {2, %{write: [{["abc"], 234}], append: [{:set, new_set}]}}
    )

    {:ok, 234} = Storage.read(node_id, {2, ["abc"]})
>>>>>>> 39c8a498
    {:ok, ^new_set} = Storage.read(node_id, {2, :set})
  end

  def add_append(node_id \\ Node.example_random_id()) do
    append_then_read(node_id)
<<<<<<< HEAD

    Storage.add(
      node_id,
      {2, %{write: [{["abc"], 234}], append: [{:set, "new_value"}]}}
=======
    new_value_set = MapSet.new(["new_value"])

    Storage.add(
      node_id,
      {2, %{write: [{["abc"], 234}], append: [{:set, new_value_set}]}}
>>>>>>> 39c8a498
    )

    {:ok, 234} = Storage.read(node_id, {2, ["abc"]})
    new_set = MapSet.new(["new_value", "value"])
    {:ok, ^new_set} = Storage.read(node_id, {2, :set})
  end

  def complicated_storage(node_id \\ Node.example_random_id()) do
    start_storage(node_id)
    task1 = Task.async(fn -> Storage.read(node_id, {3, ["abc"]}) end)
    task2 = Task.async(fn -> Storage.read(node_id, {2, ["abc"]}) end)
    task3 = Task.async(fn -> Storage.read(node_id, {1, ["abc"]}) end)
    task4 = Task.async(fn -> Storage.read(node_id, {0, ["abc"]}) end)

    _blocking_write_task =
      Task.async(fn -> Storage.write(node_id, {2, [{["abc"], 123}]}) end)

    Storage.write(node_id, {1, [{["def"], 999}]})
    Storage.write(node_id, {3, [{["abc"], 401}]})

    %{
      task1: {:ok, 401} = Task.await(task1),
      task2: {:ok, 123} = Task.await(task2),
      task3: :absent = Task.await(task3),
      task4: :absent = Task.await(task4)
    }
  end

  def complicated_storage_with_commit(node_id \\ Node.example_random_id()) do
    start_storage(node_id)
    task1 = Task.async(fn -> Storage.read(node_id, {3, ["abc"]}) end)
    task2 = Task.async(fn -> Storage.read(node_id, {2, ["abc"]}) end)
    task3 = Task.async(fn -> Storage.read(node_id, {1, ["abc"]}) end)
    task4 = Task.async(fn -> Storage.read(node_id, {0, ["abc"]}) end)

    _blocking_write_task =
      Task.async(fn -> Storage.write(node_id, {2, [{["abc"], 123}]}) end)

    Storage.write(node_id, {1, [{["def"], 999}]})
    Storage.commit(node_id, 1, nil)
    Storage.write(node_id, {3, [{["abc"], 401}]})

    %{
      task1: {:ok, 401} = Task.await(task1),
      task2: {:ok, 123} = Task.await(task2),
      task3: :absent = Task.await(task3),
      task4: :absent = Task.await(task4)
    }
  end

  ############################################################
  #                         Ordering                         #
  ############################################################

  def start_ordering(node_id \\ Node.example_random_id()) do
    Anoma.Node.Transaction.Ordering.start_link(node_id: node_id)
  end

  def ord_write_then_read(node_id \\ Node.example_random_id()) do
    start_storage(node_id)
    start_ordering(node_id)

    _write_task =
      Task.async(fn ->
        Ordering.write(node_id, {"tx id 1", [{["abc"], 123}]})
      end)

    read_task =
      Task.async(fn -> Ordering.read(node_id, {"tx id 2", ["abc"]}) end)

    order = ["tx id 1", "tx id 2"]

    Ordering.order(node_id, order)
    {:ok, 123} = Task.await(read_task)
  end

  def ord_read_future_then_write(node_id \\ Node.example_random_id()) do
    start_storage(node_id)
    start_ordering(node_id)

    read_task =
      Task.async(fn -> Ordering.read(node_id, {"tx id 2", ["abc"]}) end)

    write_task =
      Task.async(fn ->
        Ordering.write(node_id, {"tx id 1", [{["abc"], 123}]})
      end)

    Ordering.order(node_id, ["tx id 1", "tx id 2"])
    :ok = Task.await(write_task)
    {:ok, 123} = Task.await(read_task)
  end

  def ord_order_first(node_id \\ Node.example_random_id()) do
    start_storage(node_id)
    start_ordering(node_id)

    Ordering.order(node_id, ["tx id 1", "tx id 2"])

    Ordering.write(node_id, {"tx id 1", [{["abc"], 123}]})
    {:ok, 123} = Ordering.read(node_id, {"tx id 2", ["abc"]})
  end

  def start_tx_module(node_id \\ Node.example_random_id()) do
    ENode.start_node(node_id: node_id)
  end

  def zero(key \\ "key") do
    {:debug_term_storage, Examples.ENock.zero(key)}
  end

  def inc(key \\ "key") do
    {:debug_term_storage, Examples.ENock.inc(key)}
  end

  ############################################################
  #                        Transactions                      #
  ############################################################

  def zero_counter_submit(node_id \\ Node.example_random_id()) do
    key = "key"
    start_tx_module(node_id)
    {back, zero} = zero(key)

    Mempool.tx(node_id, {back, zero}, "id 1")
    :mnesia.subscribe({:table, Storage.blocks_table(node_id), :simple})
    dump = Mempool.tx_dump(node_id)
    Mempool.execute(node_id, dump)

    blocks_table = Storage.blocks_table(node_id)

    assert_receive(
      {:mnesia_table_event, {:write, {^blocks_table, 0, _}, _}},
      5000
    )

    :mnesia.unsubscribe({:table, Storage.blocks_table(node_id), :simple})

    [
      {^blocks_table, 0,
       [
         %Mempool.Tx{
           code: ^zero,
           backend: ^back,
           vm_result: {:ok, [[^key | 0] | 0]},
           tx_result: {:ok, [[^key | 0]]}
         }
       ]}
    ] = :mnesia.dirty_read({Storage.blocks_table(node_id), 0})
  end

  def inc_counter_submit_with_zero(node_id \\ Node.example_random_id()) do
    blocks_table = Storage.blocks_table(node_id)
    key = "key"
    start_tx_module(node_id)
    {back1, zero} = zero(key)
    {back2, inc} = inc(key)

    Mempool.tx(node_id, {back1, zero}, "id 1")
    Mempool.tx(node_id, {back2, inc}, "id 2")
    :mnesia.subscribe({:table, blocks_table, :simple})
    dump = Mempool.tx_dump(node_id)
    Mempool.execute(node_id, dump)

    assert_receive(
      {:mnesia_table_event, {:write, {^blocks_table, 0, _}, _}},
      5000
    )

    :mnesia.unsubscribe({:table, blocks_table, :simple})

    [
      {^blocks_table, 0,
       [
         %Mempool.Tx{
           code: ^zero,
           backend: ^back1,
           vm_result: {:ok, [[^key | 0] | 0]},
           tx_result: {:ok, [[^key | 0]]}
         },
         %Mempool.Tx{
           code: ^inc,
           backend: ^back2,
           vm_result: {:ok, [[^key | 1] | 0]},
           tx_result: {:ok, [[^key | 1]]}
         }
       ]}
    ] = :mnesia.dirty_read({blocks_table, 0})
  end

  def inc_counter_submit_after_zero(node_id \\ Node.example_random_id()) do
    blocks_table = Storage.blocks_table(node_id)
    key = "key"
    zero_counter_submit(node_id)
    {back, inc} = inc(key)
    Mempool.tx(node_id, {back, inc}, "id 2")
    :mnesia.subscribe({:table, blocks_table, :simple})
    Mempool.execute(node_id, ["id 2"])

    assert_receive(
      {:mnesia_table_event, {:write, {^blocks_table, 1, _}, _}},
      5000
    )

    :mnesia.unsubscribe({:table, blocks_table, :simple})

    [
      {^blocks_table, 1,
       [
         %Mempool.Tx{
           code: ^inc,
           backend: ^back,
           vm_result: {:ok, [[^key | 1] | 0]},
           tx_result: {:ok, [[^key | 1]]}
         }
       ]}
    ] = :mnesia.dirty_read({blocks_table, 1})
  end

  def inc_counter_submit_after_read(node_id \\ Node.example_random_id()) do
    blocks_table = Storage.blocks_table(node_id)

    key = "key"
    zero_counter_submit(node_id)
    {:debug_term_storage, zero} = zero(key)
    {back, inc} = inc(key)
    Mempool.tx(node_id, {{:debug_read_term, self()}, zero}, "id 2")
    Mempool.tx(node_id, inc(key), "id 3")
    :mnesia.subscribe({:table, blocks_table, :simple})
    Mempool.execute(node_id, ["id 2", "id 3"])

    assert_receive(
      {:mnesia_table_event, {:write, {^blocks_table, 1, _}, _}},
      5000
    )

    :mnesia.unsubscribe({:table, blocks_table, :simple})

    [
      {^blocks_table, 1,
       [
         %Mempool.Tx{
           code: ^zero,
           backend: {:debug_read_term, _},
           vm_result: {:ok, [[^key | 0] | 0]},
           tx_result: {:ok, {:read_value, [[^key | 0] | 0]}}
         },
         %Mempool.Tx{
           code: ^inc,
           backend: ^back,
           vm_result: {:ok, [[^key | 1] | 0]},
           tx_result: {:ok, [[^key | 1]]}
         }
       ]}
    ] = :mnesia.dirty_read({blocks_table, 1})
  end

  def bluf() do
    [0 | 0]
  end

  def bluf_transaction_errors(node_id \\ Node.example_random_id()) do
    blocks_table = Storage.blocks_table(node_id)
    start_tx_module(node_id)
    # todo: ideally we wait for the event broker message
    # before execution
    Mempool.tx(node_id, {:debug_term_storage, bluf()}, "id 1")
    :mnesia.subscribe({:table, blocks_table, :simple})
    Mempool.execute(node_id, ["id 1"])

    assert_receive(
      {:mnesia_table_event, {:write, {^blocks_table, 0, _}, _}},
      5000
    )

    :mnesia.unsubscribe({:table, blocks_table, :simple})

    [
      {^blocks_table, 0,
       [
         %Mempool.Tx{
           code: [0 | 0],
           backend: :debug_term_storage,
           vm_result: :error,
           tx_result: :error
         }
       ]}
    ] = :mnesia.dirty_read({blocks_table, 0})
  end

  def read_txs_write_nothing(node_id \\ Node.example_random_id()) do
    blocks_table = Storage.blocks_table(node_id)
    key = "key"
    start_tx_module(node_id)
    {_backend, code} = zero(key)

    Mempool.tx(node_id, {{:debug_read_term, self()}, code}, "id 1")
    :mnesia.subscribe({:table, blocks_table, :simple})
    Mempool.execute(node_id, ["id 1"])

    assert_receive(
      {:mnesia_table_event, {:write, {^blocks_table, 0, _}, _}},
      5000
    )

    :mnesia.unsubscribe({:table, blocks_table, :simple})

    [] = :mnesia.dirty_all_keys(Storage.values_table(node_id))
    [] = :mnesia.dirty_all_keys(Storage.updates_table(node_id))
  end

  def bluff_txs_write_nothing(node_id \\ Node.example_random_id()) do
    bluf_transaction_errors(node_id)

    [] = :mnesia.dirty_all_keys(Storage.values_table(node_id))
    [] = :mnesia.dirty_all_keys(Storage.updates_table(node_id))
  end
end<|MERGE_RESOLUTION|>--- conflicted
+++ resolved
@@ -125,16 +125,6 @@
 
   def add_rewrites(node_id \\ Node.example_random_id()) do
     write_then_read(node_id)
-<<<<<<< HEAD
-
-    Storage.add(
-      node_id,
-      {2, %{write: [{["abc"], 234}], append: [{:set, "value1"}]}}
-    )
-
-    {:ok, 234} = Storage.read(node_id, {2, ["abc"]})
-    new_set = MapSet.new(["value1"])
-=======
     new_set = MapSet.new(["value1"])
 
     Storage.add(
@@ -143,24 +133,16 @@
     )
 
     {:ok, 234} = Storage.read(node_id, {2, ["abc"]})
->>>>>>> 39c8a498
     {:ok, ^new_set} = Storage.read(node_id, {2, :set})
   end
 
   def add_append(node_id \\ Node.example_random_id()) do
     append_then_read(node_id)
-<<<<<<< HEAD
-
-    Storage.add(
-      node_id,
-      {2, %{write: [{["abc"], 234}], append: [{:set, "new_value"}]}}
-=======
     new_value_set = MapSet.new(["new_value"])
 
     Storage.add(
       node_id,
       {2, %{write: [{["abc"], 234}], append: [{:set, new_value_set}]}}
->>>>>>> 39c8a498
     )
 
     {:ok, 234} = Storage.read(node_id, {2, ["abc"]})
