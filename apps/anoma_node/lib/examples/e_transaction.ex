--- conflicted
+++ resolved
@@ -99,10 +99,7 @@
     new_set = MapSet.new(["value"])
     Storage.append(node_id, {1, [{["set"], new_set}]})
     {:ok, ^new_set} = Storage.read(node_id, {1, ["set"]})
-<<<<<<< HEAD
-    node_id
-=======
->>>>>>> 056e2e1b
+    node_id
   end
 
   @spec append_then_read_same(String.t()) :: String.t()
@@ -111,10 +108,7 @@
     new_set = MapSet.new(["value"])
     Storage.append(node_id, {1, [{["set"], new_set}, {["set"], new_set}]})
     {:ok, ^new_set} = Storage.read(node_id, {1, ["set"]})
-<<<<<<< HEAD
-    node_id
-=======
->>>>>>> 056e2e1b
+    node_id
   end
 
   @spec append_then_read_several(String.t()) :: String.t()
@@ -125,10 +119,7 @@
     Storage.append(node_id, {1, [{["set"], set1}, {["set"], set2}]})
     new_set = MapSet.new(["value1", "value2"])
     {:ok, ^new_set} = Storage.read(node_id, {1, ["set"]})
-<<<<<<< HEAD
-    node_id
-=======
->>>>>>> 056e2e1b
+    node_id
   end
 
   @spec append_twice_then_read(String.t()) :: String.t()
@@ -141,10 +132,7 @@
     Storage.append(node_id, {2, [{["set"], set2}]})
     appended_set = MapSet.new(["value1", "value2"])
     {:ok, ^appended_set} = Storage.read(node_id, {2, ["set"]})
-<<<<<<< HEAD
-    node_id
-=======
->>>>>>> 056e2e1b
+    node_id
   end
 
   @spec append_twice_then_read_with_commit(String.t()) :: String.t()
@@ -160,10 +148,7 @@
     Storage.append(node_id, {2, [{["set"], set2}]})
     appended_set = MapSet.new(["value1", "value2"])
     {:ok, ^appended_set} = Storage.read(node_id, {2, ["set"]})
-<<<<<<< HEAD
-    node_id
-=======
->>>>>>> 056e2e1b
+    node_id
   end
 
   @spec add_rewrites(String.t()) :: String.t()
@@ -178,10 +163,7 @@
 
     {:ok, 234} = Storage.read(node_id, {2, ["abc"]})
     {:ok, ^new_set} = Storage.read(node_id, {2, ["set"]})
-<<<<<<< HEAD
-    node_id
-=======
->>>>>>> 056e2e1b
+    node_id
   end
 
   @spec add_append(String.t()) :: String.t()
@@ -197,10 +179,7 @@
     {:ok, 234} = Storage.read(node_id, {2, ["abc"]})
     new_set = MapSet.new(["new_value", "value"])
     {:ok, ^new_set} = Storage.read(node_id, {2, ["set"]})
-<<<<<<< HEAD
-    node_id
-=======
->>>>>>> 056e2e1b
+    node_id
   end
 
   @spec complicated_storage(String.t()) :: String.t()
@@ -360,12 +339,9 @@
 
     assert {:ok, base_swap |> Transaction.nullifiers()} ==
              Storage.read(node_id, {1, ["anoma", "nullifiers"]})
-<<<<<<< HEAD
-=======
 
     assert {:ok, base_swap |> Transaction.commitments()} ==
              Storage.read(node_id, {1, ["anoma", "commitments"]})
->>>>>>> 056e2e1b
 
     cms = base_swap |> Transaction.commitments()
 
