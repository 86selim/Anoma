defmodule Anoma.Node.Transaction.Executor do
  @moduledoc """
  I am the Executor Engine.

  My main functionality is to launch new workers and keep track of
  finalized transaction execution, sending the consensus ordering data to
  the Ordering Engine and waiting for workers to signal process completion.
  That is, I mark beginning and end of the transaction execution,
  abstracting the functionality away from the Mempool.

  ### Public API

  I provide the following public functionality:

  - `complete_filter/0`
  - `execute/2`
  - `launch/3`
  """

  alias __MODULE__
  alias Anoma.Node
  alias Node.Transaction.{Backends, Mempool, Ordering}
  alias Node.Registry

  use TypedStruct

  use GenServer

  require Node.Event

  ############################################################
  #                         State                            #
  ############################################################

  @typep startup_options() :: {:node_id, String.t()}

  typedstruct do
    @typedoc """
    I am the type of the Executor Engine.

    Currently I only keep information of the relevant node identitfication.

    ### Fileds

    - `:node_id` - The ID of the node to which an Executor instantiation is
                   bound.
    """

    field(:node_id, String.t())
  end

  typedstruct enforce: true, module: ExecutionEvent do
<<<<<<< HEAD
    field(:result, list({{:ok, any} | :error, binary()}))
=======
    @typedoc """
    I am the type of an execution event.

    I am launched when transactions for a specific block have been
    succesfully processed by their respective workers.

    I hence signal the results with a message containing the result list.
    The order of the results should coincide with the ordering of the
    corresponding transactions.
    """

    field(:result, list({:ok | :error, binary()}))
>>>>>>> 8e2d62bc
  end

  ############################################################
  #                    Genserver Helpers                     #
  ############################################################

  @doc """
  I am the start_link function of the Executor Engine.

  I register the engine with supplied node ID provided by the arguments.
  """

  @spec start_link([startup_options()]) :: GenServer.on_start()
  def start_link(args) do
    args = Keyword.validate!(args, [:node_id])
    name = Registry.via(args[:node_id], __MODULE__)
    GenServer.start_link(__MODULE__, args, name: name)
  end

<<<<<<< HEAD
  @impl true
=======
  @doc """
  I am the intialization function for the Executor Engine.

  Given the arguments containing a node ID, I subscribe to all messages
  which come from completed workers of that node and launch the Executor
  with appropriate state.
  """

>>>>>>> 8e2d62bc
  @spec init([startup_options()]) :: {:ok, Executor.t()}
  def init(args) do
    Process.set_label(__MODULE__)

    EventBroker.subscribe_me([
      Node.Event.node_filter(args[:node_id]),
      Mempool.worker_module_filter(),
      complete_filter()
    ])

    state = struct(__MODULE__, Enum.into(args, %{}))
    {:ok, state}
  end

  ############################################################
  #                      Public RPC API                      #
  ############################################################

  @doc """
  I am the Executor launch function.

  Given a transaction in {backend, code} format with specific ID,
  I launch that transaction as a task.
  """

  @spec launch(String.t(), {Backends.backend(), Noun.t()}, binary()) :: :ok
  def launch(node_id, tw_w_backend, id) do
    GenServer.cast(
      Registry.via(node_id, __MODULE__),
      {:launch, tw_w_backend, id}
    )
  end

  @doc """
  I am the Executor execute function.

  I accept the node ID and a list of transaction IDs as my arguments.
  Afterwards, the list is sent to the Ordering.

  At that point, I make Executor go into a receive loop processing all
  messages about finished workers. If all consensus-provided workers with
  specified IDs have finished in time, I broadcast a completion message
  with all the execution results. Otherwise, Executor crashes.
  """

  @spec execute(String.t(), [binary()]) :: :ok
  def execute(node_id, consensus) do
    GenServer.cast(Registry.via(node_id, __MODULE__), {:execute, consensus})
  end

  ############################################################
  #                      Public Filters                      #
  ############################################################

  @doc """
  I am a filter for completion messages from workers.
  """

  @spec complete_filter() :: Backends.CompleteFilter.t()
  def complete_filter() do
    %Backends.CompleteFilter{}
  end

  ############################################################
  #                    Genserver Behavior                    #
  ############################################################

  @impl true
  def handle_cast({:launch, tw_w_backend, id}, state) do
    handle_launch(tw_w_backend, id, state)
    {:noreply, state}
  end

  def handle_cast({:execute, consensus}, state) do
    handle_execute(consensus, state)
    {:noreply, state}
  end

  ############################################################
  #                 Genserver Implementation                 #
  ############################################################

  @spec handle_launch({Backends.backend(), Noun.t()}, binary(), t()) :: :ok
  defp handle_launch(tw_w_backend, id, state = %Executor{}) do
    Task.start(fn ->
      Backends.execute(state.node_id, tw_w_backend, id)
    end)

    :ok
  end

  @spec handle_execute(list(binary()), t()) :: :ok
  defp handle_execute(consensus, state = %Executor{}) do
    node_id = state.node_id

    Ordering.order(node_id, consensus)

    res_list =
      Enum.map(consensus, &listen_for_worker_finish!/1)
      |> Enum.reverse()

    execution_event(res_list, node_id)
  end

  ############################################################
  #                           Helpers                        #
  ############################################################

  @spec listen_for_worker_finish!(integer()) ::
          {{:ok, any()} | :error, binary()}
  defp listen_for_worker_finish!(id) do
    receive do
      %EventBroker.Event{
        body: %Node.Event{
          body: %Backends.CompleteEvent{
            tx_id: ^id,
            tx_result: res
          }
        }
      } ->
        {res, id}
    after
      5000 -> raise "Timeout waiting for #{inspect(id)}"
    end
  end

  @spec execution_event([{{:ok, any()} | :error, binary()}], String.t()) ::
          :ok
  defp execution_event(res_list, node_id) do
    event =
      Node.Event.new_with_body(node_id, %__MODULE__.ExecutionEvent{
        result: res_list
      })

    EventBroker.event(event)
  end
end<|MERGE_RESOLUTION|>--- conflicted
+++ resolved
@@ -50,9 +50,6 @@
   end
 
   typedstruct enforce: true, module: ExecutionEvent do
-<<<<<<< HEAD
-    field(:result, list({{:ok, any} | :error, binary()}))
-=======
     @typedoc """
     I am the type of an execution event.
 
@@ -64,8 +61,7 @@
     corresponding transactions.
     """
 
-    field(:result, list({:ok | :error, binary()}))
->>>>>>> 8e2d62bc
+    field(:result, list({{:ok, any} | :error, binary()}))
   end
 
   ############################################################
@@ -85,9 +81,6 @@
     GenServer.start_link(__MODULE__, args, name: name)
   end
 
-<<<<<<< HEAD
-  @impl true
-=======
   @doc """
   I am the intialization function for the Executor Engine.
 
@@ -95,8 +88,7 @@
   which come from completed workers of that node and launch the Executor
   with appropriate state.
   """
-
->>>>>>> 8e2d62bc
+  @impl true
   @spec init([startup_options()]) :: {:ok, Executor.t()}
   def init(args) do
     Process.set_label(__MODULE__)
