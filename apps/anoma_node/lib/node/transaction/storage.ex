defmodule Anoma.Node.Transaction.Storage do
  @moduledoc """
  I am the Storage Engine.

  I represent a timestamped table-backed key-value store. I provide
  the API to read and write at specific heights and keep track of what the
  last timestamp is.

  Any time before the next timestamp or at the timestamp itself is
  considered the past. Anyting else is considered the future.

  The semantics for reads and writes are as follows:

  #### Writing

  If an actor wants to write at time T which is structly larger than the
  last timestamp I keep track of, they need to wait until my latest
  timestamp becomes T-1. In other words, you only write when your time
  comes.

  If an actor writes at time T when my timestamp is T-1, then they can
  freely write whatever they need and set my latest timestamp to T.

  #### Reading

  If an actor reads at time T which is strictly larger than the last
  timestamp I have, they need to wait until my latest timestamp becomes T.
  In other words to read in the future, you need the future to come.

  If and actor reads key K at time T which is less than or equal to my last
  timestamp, then there are two cases.

  - K was never written to have any value.
  - K was written to have some values at times T1 < T2 ... < Tn

  In the former case, I return `:absent`. In the latter case, I return the
  value of K at time Tn.

  ### Public API

  I provide the following public functionality:

  - `read/2`
  - `write/2`
  - `append/2`
  - `add/2`
  - `commit/3`
  """

  alias Anoma.Node
  alias Node.Registry

  use EventBroker.DefFilter
  use GenServer
  use TypedStruct
  require Node.Event

  ############################################################
  #                         State                            #
  ############################################################

  @typedoc """
  I am the type of the key to be stored.
  """
  @type bare_key() :: list(String.t())

  @typedoc """
  I am the type of the key at a specific timestamp.
  """
  @type qualified_key() :: {integer(), bare_key()}

  @typedoc """
  I am a type of writing options.
  """
  @type write_opts() :: :append | :write | :add
  @typep startup_options() ::
           {:node_id, String.t()} | {:uncommitted_height, non_neg_integer()}

  typedstruct enforce: true do
    @typedoc """
    I am the type of a Storage Engine.

    I store all in-progress information for matching keys and values to
    specific timestamps.

    ### Fields

    - `:node_id` - The ID of the Node to which a Storage instantiation is
                   bound.

    - `:uncommitted` - The map of keys at a specific height to its value.
                       Default: %{}
    - `:uncommitted_height` - The latest timestamp of Storage.
                              Default: 0
    - `:uncommitted_updates` - The map mapping a key to a list of all
                               timestamps at which it was updated. Reverse
                               ordered.
                               Default: %{}
    """

    field(:node_id, String.t())
    field(:uncommitted, %{qualified_key() => term()}, default: %{})
    # the most recent height written.
    # starts at 0 because nothing has been written.
    field(:uncommitted_height, non_neg_integer(), default: 0)
    # reverse-ordered list of heights at which a key was updated.
    field(:uncommitted_updates, %{bare_key() => list(integer())},
      default: %{}
    )
  end

  typedstruct enforce: true, module: WriteEvent do
    @typedoc """
    I am the type of a write event.

    I am sent whenever something has been written at a particular height.

    ### Fields

    - `:height` - The height at which something was just written.
    - `:writes` - A list of tuples {key, value}
    """

    field(:height, non_neg_integer())
    field(:writes, list({Anoma.Node.Transaction.Storage.bare_key(), term()}))
  end

  deffilter HeightFilter, height: non_neg_integer() do
    %EventBroker.Event{body: %Node.Event{body: %{height: ^height}}} -> true
    _ -> false
  end

  ############################################################
  #                    Genserver Helpers                     #
  ############################################################

  @doc """
  I am the start_link function of the Storage Engine.

  I register the enfine with supplied node ID provided by the arguments and
  check that the uncommitted height has been supplied.
  """

  @spec start_link() :: GenServer.on_start()
  @spec start_link(list(startup_options())) :: GenServer.on_start()
  def start_link(args \\ []) do
    args = Keyword.validate!(args, [:node_id, :uncommitted_height, :rocks])
    name = Registry.via(args[:node_id], __MODULE__)
    GenServer.start_link(__MODULE__, args, name: name)
  end

  @doc """
  I am the initialization function for the Storage Engine.

  From the specified arguments, I get the node ID, the uncommitted height
  and the option to make the table Storage uses rocks-backed.

  Given a rocks flag, launch rocks-backed tables, if not, launch usual
  mnesia tables.

  Afterwards I launch the Storage engine with given arguments.
  """

  @impl true
  def init(args) do
    Process.set_label(__MODULE__)

    keylist =
      args
      |> Keyword.validate!([
        :node_id,
        uncommitted_height: 0,
        rocks: false
      ])

    node_id = keylist[:node_id]

    init_tables(node_id, args[:rocks])

    state = struct(__MODULE__, Enum.into(args, %{}))

    {:ok, state}
  end

  ############################################################
  #                      Public RPC API                      #
  ############################################################

  @doc """
  I am the Storage read function.

  I provide functionality to read a specific key at a specific height T.

  If the height provided is higher than the height of the Storage, I block
  the actor using me and wait for the height to become the one in the
  Storage, then read the key at T.

  To do that, I see whether the key has been updated in the state. If so, I
  get the value of that key at the most recent height it was updated, i.e.
  at the value closest to T.

  If not, then it might have been committed in the past and I do the same
  procedure yet in the corresponding mnesia tables.

  If nothing is found, I return `:absent`
  """

  @spec read(String.t(), {non_neg_integer(), any()}) :: :absent | any()
  def read(node_id, {height, key}) do
    GenServer.call(
      Registry.via(node_id, __MODULE__),
      {:read, {height, key}},
      :infinity
    )
  end

  @doc """
  I am the Storage add function.

  I provide functionality to write and append at the same height. I am
  provided a map of things to write and things to append. I write the list
  of key-values and append the list of key-sets provided all at the same
  height.

  To check my semantics, see `write/2` and `append/2`.
  """

  @spec add(
          String.t(),
          {non_neg_integer(),
           %{write: list({any(), any()}), append: list({any(), any()})}}
        ) :: term()
  def add(node_id, args = {_height, %{write: _writes, append: _appends}}) do
    GenServer.call(
      Registry.via(node_id, __MODULE__),
      {:add, args},
      :infinity
    )
  end

  @doc """
  I am the Storage write function.

  I am given a node ID alongside a height T and a list of key-value pairs.

  If T is larger than the uncommitted height plus one, I block the caller
  to wait until T is exactly one above the current height in the storage.
  That is, I block the caller until it is their time to write.

  When that time comes, I go through the list of key-values, add the height
  to the list which records all height at which those keys have been
  updated, then map the tuple of {T, key} to the new value and store
  it in the state.

  Once that is done, I sent a write event specifying what has been written
  and at white height, while setting the uncommitted height to T.
  """

  @spec write(String.t(), {non_neg_integer(), list({any(), any()})}) :: :ok
  def write(node_id, {height, kvlist}) do
    GenServer.call(
      Registry.via(node_id, __MODULE__),
      {:write, {height, kvlist}},
      :infinity
    )
  end

  @doc """
  I am the Storage append function.

  I am a Storage-level abstraction for rewriting set values by appending
  new values to them.

  I am given a node ID alongside a height T and a list of key-value pairs
  where all values are expected to be sets.

  If T is larger than the uncommitted height plus one, I block the caller
  to wait until T is exactly one above the current height in the storage.
  That is, I block the caller until it is their time to write.

  When that time comes, I first read the most recent values of the keys
  supplied. If none are, I produce an empty set. Afterwards, I go through
  the list of key-values, add the height to the list which records all
  height at which those keys have been updated, then map the tuple of
  {T, key} to the union of their most recent value and the new value,
  therefore appendin to the set.

  Once that is done, I sent a write event specifying what has been written
  and at white height, while setting the uncommitted height to T.
  """

  @spec append(String.t(), {non_neg_integer(), list({any(), MapSet.t()})}) ::
          :ok
  def append(node_id, {height, kvlist}) do
    GenServer.call(
      Registry.via(node_id, __MODULE__),
      {:append, {height, kvlist}},
      :infinity
    )
  end

  @doc """
  I am the Storage commit function.

  I am called when an actor with Mempool functionality decides that a block
  round has been complitted, prompting the commitment of the in-progress
  storage to appropriate table and the creation of a block with supplied
  content.
  """

  @spec commit(
          String.t(),
          non_neg_integer(),
          list(Anoma.Node.Transaction.Mempool.Tx.t()) | nil
        ) :: :ok
  def commit(node_id, block_round, writes) do
    GenServer.call(
      Registry.via(node_id, __MODULE__),
      {:commit, block_round, writes, self()}
    )
  end

  @impl true
  def terminate(_reason, state) do
    {:ok, state}
  end

  ############################################################
  #                      Public Filters                      #
  ############################################################

  @doc """
  I am the height filter.

  Given a height, I provide a filter for for messages of a particular
  height.
  """
  @spec height_filter(non_neg_integer()) :: HeightFilter.t()
  def height_filter(height) do
    %__MODULE__.HeightFilter{height: height}
  end

  ############################################################
  #                       User Calling API                   #
  ############################################################

  @doc """
  I am a block table name function.

  Given a Node ID, I produce the name of the appropriate block table
  connected to it.
  """

  @spec blocks_table(String.t()) :: atom()
  def blocks_table(node_id) do
    String.to_atom("#{__MODULE__.Blocks}_#{:erlang.phash2(node_id)}")
  end

  @doc """
  I am a values table name function.

  Given a Node ID, I produce the name of the appropriate values table
  connected to it.
  """
  @spec values_table(String.t()) :: atom()
  def values_table(node_id) do
    String.to_atom("#{__MODULE__.Values}_#{:erlang.phash2(node_id)}")
  end

  @doc """
  I am an updates table name function.

  Given a Node ID, I produce the name of the appropriate updates table
  connected to it.
  """
  @spec updates_table(String.t()) :: atom()
  def updates_table(node_id) do
    String.to_atom("#{__MODULE__.Updates}_#{:erlang.phash2(node_id)}")
  end

  ############################################################
  #                    Genserver Behavior                    #
  ############################################################

  @impl true
  def handle_call({:commit, round, writes, _}, _from, state) do
    handle_commit(round, writes, state)
    {:reply, :ok, state}
  end

  def handle_call({:read, {0, _key}}, _from, state) do
    {:reply, :absent, state}
  end

  def handle_call({:read, {height, key}}, from, state) do
    handle_read({height, key}, from, state)
  end

  def handle_call({write_opt, {height, args}}, from, state)
      when write_opt in [:write, :append, :add] do
    handle_write(write_opt, {height, args}, from, state)
  end

  def handle_call(_msg, _from, state) do
    {:reply, :ok, state}
  end

  @impl true
  def handle_cast(_msg, state) do
    {:noreply, state}
  end

  @impl true
  def handle_info(_info, state) do
    {:noreply, state}
  end

  ############################################################
  #                 Genserver Implementation                 #
  ############################################################

  @spec handle_commit(
          non_neg_integer(),
          list(Anoma.Node.Transaction.Mempool.Tx.t()),
          t()
        ) :: t()
  defp handle_commit(round, writes, state = %__MODULE__{}) do
    mnesia_tx = fn ->
      for {key, value} <- state.uncommitted do
        :mnesia.write({values_table(state.node_id), key, value})
      end

      for {key, value} <- state.uncommitted_updates do
        {:atomic, res} =
          fn -> :mnesia.read(updates_table(state.node_id), key) end
          |> :mnesia.transaction()

        updates_table = updates_table(state.node_id)

        new_updates =
          case res do
            [] -> value
            [{^updates_table, _key, list}] -> value ++ list
          end

        :mnesia.write({updates_table(state.node_id), key, new_updates})
      end

      :mnesia.write({blocks_table(state.node_id), round, writes})
    end

    :mnesia.transaction(mnesia_tx)

    %__MODULE__{
      state
      | uncommitted: %{},
        uncommitted_updates: %{},
        uncommitted_height: state.uncommitted_height
    }
  end

  @spec handle_read({non_neg_integer(), any()}, GenServer.from(), t()) ::
          {:noreply, t()} | {:reply, any(), t()}
  defp handle_read({height, key}, from, state) do
    if height <= state.uncommitted_height do
      # relies on this being a reverse-ordered list
      result =
        read_in_past(height, key, state)

      {:reply, result, state}
    else
      node_id = state.node_id

      block_spawn(
        height,
        fn ->
          blocking_read(node_id, height, key, from)
        end,
        node_id
      )

      {:noreply, state}
    end
  end

  @spec handle_write(
          write_opts(),
          {non_neg_integer(), any()},
          GenServer.from(),
          t()
        ) :: {:noreply, t()} | {:reply, :ok, t()}
  defp handle_write(write_opt, {height, args}, from, state) do
    unless height == state.uncommitted_height + 1 do
      node_id = state.node_id

      block_spawn(
        height - 1,
        fn ->
          blocking_write(node_id, height, args, from)
        end,
        node_id
      )

      {:noreply, state}
    else
      {new_state, event_writes} = abwrite(write_opt, {height, args}, state)

      write_event =
        Node.Event.new_with_body(state.node_id, %__MODULE__.WriteEvent{
          height: height,
          writes: event_writes
        })

      EventBroker.event(write_event)

      {:reply, :ok, new_state}
    end
  end

  ############################################################
  #                           Helpers                        #
  ############################################################

  ############################################################
  #                        Initialization                    #
  ############################################################

  @spec init_tables(String.t(), bool()) :: any()
  defp init_tables(node_id, rocks) do
    rocks_opt = Anoma.Utility.rock_opts(rocks)

<<<<<<< HEAD
    :mnesia.create_table(
      values_table(node_id),
      rocks_opt ++ [attributes: [:key, :value]]
=======
  @spec read(String.t(), {non_neg_integer(), bare_key()}) :: :absent | any()
  def read(node_id, {height, key}) do
    GenServer.call(
      Registry.via(node_id, __MODULE__),
      {:read, {height, key}},
      :infinity
>>>>>>> f7f5482a
    )

<<<<<<< HEAD
    :mnesia.create_table(
      updates_table(node_id),
      rocks_opt ++ [attributes: [:key, :value]]
=======
  @spec add(
          String.t(),
          {non_neg_integer(),
           %{
             write: list({bare_key(), any()}),
             append: list({bare_key(), MapSet.t()})
           }}
        ) :: term()
  def add(node_id, args = {_height, %{write: _writes, append: _appends}}) do
    GenServer.call(
      Registry.via(node_id, __MODULE__),
      {:add, args},
      :infinity
>>>>>>> f7f5482a
    )

<<<<<<< HEAD
    :mnesia.create_table(
      blocks_table(node_id),
      rocks_opt ++ [attributes: [:round, :block]]
    )
  end

  ############################################################
  #                      Private Filters                     #
  ############################################################
=======
  @spec write(String.t(), {non_neg_integer(), list({bare_key(), any()})}) ::
          :ok
  def write(node_id, {height, kvlist}) do
    GenServer.call(
      Registry.via(node_id, __MODULE__),
      {:write, {height, kvlist}},
      :infinity
    )
  end

  @spec append(
          String.t(),
          {non_neg_integer(), list({bare_key(), MapSet.t()})}
        ) :: :ok
  def append(node_id, {height, kvlist}) do
    GenServer.call(
      Registry.via(node_id, __MODULE__),
      {:append, {height, kvlist}},
      :infinity
    )
  end
>>>>>>> f7f5482a

  defp this_module_filter() do
    %EventBroker.Filters.SourceModule{module: __MODULE__}
  end

  ############################################################
  #                      ABWrite Helpers                     #
  ############################################################

  # todo: should exclude same key being overwritten at same height
  @spec abwrite(
          write_opts(),
          {non_neg_integer(), list(any()) | %{write: list(), append: list()}},
          t()
        ) ::
          {t(), list()}
  defp abwrite(:add, {height, %{write: writes, append: appends}}, state) do
    {new_state, updates1} = abwrite(:write, {height, writes}, state)
    {final_state, updates2} = abwrite(:append, {height, appends}, new_state)

    {final_state, updates1 ++ updates2}
  end

  defp abwrite(flag, {height, kvlist}, state) do
    for {key, value} <- kvlist,
        reduce: {%__MODULE__{state | uncommitted_height: height}, []} do
      {state_acc, list} ->
        new_key_heights = new_key_heights(key, state_acc)

        new_updates =
          Map.put(state_acc.uncommitted_updates, key, new_key_heights)

        {new_kv, event_writes_local} =
          case flag do
            :append ->
              do_append(state_acc, state, key, value, list)

            :write ->
              do_write(state_acc, key, value, kvlist)
          end

        {%__MODULE__{
           state_acc
           | uncommitted: new_kv,
             uncommitted_updates: new_updates
         }, event_writes_local}
    end
  end

  @spec do_append(t(), t(), any(), any(), list()) ::
          {any(), list()}
  defp do_append(state_acc, state = %__MODULE__{}, key, value, list) do
    height = state_acc.uncommitted_height

    old_set_value =
      case Map.get(state_acc.uncommitted, {height, key}) do
        nil ->
          case read_in_past(height, key, state) do
            :absent -> MapSet.new()
            {:ok, res} -> res
          end

        res ->
          res
      end

    new_set_value = MapSet.union(old_set_value, value)

    new_kv =
      Map.put(
        state_acc.uncommitted,
        {height, key},
        new_set_value
      )

    {new_kv, [{key, new_set_value} | list]}
  end

  # Write to the latest
  @spec do_write(t(), any(), any(), list()) ::
          {any(), list()}
  defp do_write(state, key, value, kvlist) do
    height = state.uncommitted_height

    new_kv =
      Map.put_new(state.uncommitted, {height, key}, value)

    {new_kv, kvlist}
  end

  @spec read_in_past(non_neg_integer(), any(), t()) ::
          :absent | :error | {:ok, term()}
  defp read_in_past(height, key, state) do
    case Map.get(state.uncommitted_updates, key) do
      nil ->
        tx1 = fn -> :mnesia.read(updates_table(state.node_id), key) end

        {:atomic, tx1_result} = :mnesia.transaction(tx1)

        updates_table = updates_table(state.node_id)

        case tx1_result do
          [{^updates_table, _key, height_upds}] ->
            height = height_upds |> Enum.find(fn a -> a <= height end)
            values_table = values_table(state.node_id)

            case height do
              nil ->
                :absent

              _ ->
                tx2 = fn ->
                  :mnesia.read(values_table, {height, key})
                end

                {:atomic, [{^values_table, {_height, _key}, tx2_result}]} =
                  :mnesia.transaction(tx2)

                {:ok, tx2_result}
            end

          [] ->
            :absent

          _ ->
            :error
        end

      heights ->
        update_height = heights |> Enum.find(fn a -> a <= height end)

        case update_height do
          nil ->
            :absent

          _ ->
            Map.fetch(state.uncommitted, {update_height, key})
        end
    end
  end

  @spec new_key_heights(any(), t()) :: [non_neg_integer()]
  defp new_key_heights(key, state = %__MODULE__{uncommitted_height: height}) do
    key_old_updates = Map.get(state.uncommitted_updates, key, [])

    with [latest_height | _] <- key_old_updates,
         true <- height == latest_height do
      key_old_updates
    else
      _e -> [height | key_old_updates]
    end
  end

  ############################################################
  #                    Blocking Operations                   #
  ############################################################

  defp block_spawn(height, call, node_id) do
    {:ok, pid} =
      Task.start(call)

    EventBroker.subscribe(pid, [
      Node.Event.node_filter(node_id),
      this_module_filter(),
      height_filter(height)
    ])
  end

  defp blocking_write(node_id, height, kvlist, from) do
    awaited_height = height - 1

    receive do
      %EventBroker.Event{
        body: %Node.Event{
          body: %__MODULE__.WriteEvent{height: ^awaited_height}
        }
      } ->
        GenServer.reply(from, write(node_id, {height, kvlist}))
    end

    EventBroker.unsubscribe_me([
      Node.Event.node_filter(node_id),
      this_module_filter(),
      height_filter(awaited_height)
    ])
  end

  @spec blocking_read(String.t(), non_neg_integer(), any(), GenServer.from()) ::
          :ok
  defp blocking_read(node_id, height, key, from) do
    receive do
      # if the key we care about was written at exactly the height we
      # care about, then we already have the value for free
      %EventBroker.Event{
        body: %Node.Event{
          body: %__MODULE__.WriteEvent{height: ^height, writes: writes}
        }
      } ->
        case Enum.find(writes, fn {keywrite, _value} -> key == keywrite end) do
          # try reading in history instead
          nil ->
            GenServer.reply(from, read(node_id, {height, key}))

          # return value
          {_key, value} ->
            GenServer.reply(from, {:ok, value})
        end

      _ ->
        IO.puts("this should be unreachable")
    end

    EventBroker.unsubscribe_me([
      Node.Event.node_filter(node_id),
      this_module_filter(),
      height_filter(height)
    ])
  end
end<|MERGE_RESOLUTION|>--- conflicted
+++ resolved
@@ -205,349 +205,26 @@
   If nothing is found, I return `:absent`
   """
 
-  @spec read(String.t(), {non_neg_integer(), any()}) :: :absent | any()
-  def read(node_id, {height, key}) do
-    GenServer.call(
-      Registry.via(node_id, __MODULE__),
-      {:read, {height, key}},
-      :infinity
-    )
-  end
-
-  @doc """
-  I am the Storage add function.
-
-  I provide functionality to write and append at the same height. I am
-  provided a map of things to write and things to append. I write the list
-  of key-values and append the list of key-sets provided all at the same
-  height.
-
-  To check my semantics, see `write/2` and `append/2`.
-  """
-
-  @spec add(
-          String.t(),
-          {non_neg_integer(),
-           %{write: list({any(), any()}), append: list({any(), any()})}}
-        ) :: term()
-  def add(node_id, args = {_height, %{write: _writes, append: _appends}}) do
-    GenServer.call(
-      Registry.via(node_id, __MODULE__),
-      {:add, args},
-      :infinity
-    )
-  end
-
-  @doc """
-  I am the Storage write function.
-
-  I am given a node ID alongside a height T and a list of key-value pairs.
-
-  If T is larger than the uncommitted height plus one, I block the caller
-  to wait until T is exactly one above the current height in the storage.
-  That is, I block the caller until it is their time to write.
-
-  When that time comes, I go through the list of key-values, add the height
-  to the list which records all height at which those keys have been
-  updated, then map the tuple of {T, key} to the new value and store
-  it in the state.
-
-  Once that is done, I sent a write event specifying what has been written
-  and at white height, while setting the uncommitted height to T.
-  """
-
-  @spec write(String.t(), {non_neg_integer(), list({any(), any()})}) :: :ok
-  def write(node_id, {height, kvlist}) do
-    GenServer.call(
-      Registry.via(node_id, __MODULE__),
-      {:write, {height, kvlist}},
-      :infinity
-    )
-  end
-
-  @doc """
-  I am the Storage append function.
-
-  I am a Storage-level abstraction for rewriting set values by appending
-  new values to them.
-
-  I am given a node ID alongside a height T and a list of key-value pairs
-  where all values are expected to be sets.
-
-  If T is larger than the uncommitted height plus one, I block the caller
-  to wait until T is exactly one above the current height in the storage.
-  That is, I block the caller until it is their time to write.
-
-  When that time comes, I first read the most recent values of the keys
-  supplied. If none are, I produce an empty set. Afterwards, I go through
-  the list of key-values, add the height to the list which records all
-  height at which those keys have been updated, then map the tuple of
-  {T, key} to the union of their most recent value and the new value,
-  therefore appendin to the set.
-
-  Once that is done, I sent a write event specifying what has been written
-  and at white height, while setting the uncommitted height to T.
-  """
-
-  @spec append(String.t(), {non_neg_integer(), list({any(), MapSet.t()})}) ::
-          :ok
-  def append(node_id, {height, kvlist}) do
-    GenServer.call(
-      Registry.via(node_id, __MODULE__),
-      {:append, {height, kvlist}},
-      :infinity
-    )
-  end
-
-  @doc """
-  I am the Storage commit function.
-
-  I am called when an actor with Mempool functionality decides that a block
-  round has been complitted, prompting the commitment of the in-progress
-  storage to appropriate table and the creation of a block with supplied
-  content.
-  """
-
-  @spec commit(
-          String.t(),
-          non_neg_integer(),
-          list(Anoma.Node.Transaction.Mempool.Tx.t()) | nil
-        ) :: :ok
-  def commit(node_id, block_round, writes) do
-    GenServer.call(
-      Registry.via(node_id, __MODULE__),
-      {:commit, block_round, writes, self()}
-    )
-  end
-
-  @impl true
-  def terminate(_reason, state) do
-    {:ok, state}
-  end
-
-  ############################################################
-  #                      Public Filters                      #
-  ############################################################
-
-  @doc """
-  I am the height filter.
-
-  Given a height, I provide a filter for for messages of a particular
-  height.
-  """
-  @spec height_filter(non_neg_integer()) :: HeightFilter.t()
-  def height_filter(height) do
-    %__MODULE__.HeightFilter{height: height}
-  end
-
-  ############################################################
-  #                       User Calling API                   #
-  ############################################################
-
-  @doc """
-  I am a block table name function.
-
-  Given a Node ID, I produce the name of the appropriate block table
-  connected to it.
-  """
-
-  @spec blocks_table(String.t()) :: atom()
-  def blocks_table(node_id) do
-    String.to_atom("#{__MODULE__.Blocks}_#{:erlang.phash2(node_id)}")
-  end
-
-  @doc """
-  I am a values table name function.
-
-  Given a Node ID, I produce the name of the appropriate values table
-  connected to it.
-  """
-  @spec values_table(String.t()) :: atom()
-  def values_table(node_id) do
-    String.to_atom("#{__MODULE__.Values}_#{:erlang.phash2(node_id)}")
-  end
-
-  @doc """
-  I am an updates table name function.
-
-  Given a Node ID, I produce the name of the appropriate updates table
-  connected to it.
-  """
-  @spec updates_table(String.t()) :: atom()
-  def updates_table(node_id) do
-    String.to_atom("#{__MODULE__.Updates}_#{:erlang.phash2(node_id)}")
-  end
-
-  ############################################################
-  #                    Genserver Behavior                    #
-  ############################################################
-
-  @impl true
-  def handle_call({:commit, round, writes, _}, _from, state) do
-    handle_commit(round, writes, state)
-    {:reply, :ok, state}
-  end
-
-  def handle_call({:read, {0, _key}}, _from, state) do
-    {:reply, :absent, state}
-  end
-
-  def handle_call({:read, {height, key}}, from, state) do
-    handle_read({height, key}, from, state)
-  end
-
-  def handle_call({write_opt, {height, args}}, from, state)
-      when write_opt in [:write, :append, :add] do
-    handle_write(write_opt, {height, args}, from, state)
-  end
-
-  def handle_call(_msg, _from, state) do
-    {:reply, :ok, state}
-  end
-
-  @impl true
-  def handle_cast(_msg, state) do
-    {:noreply, state}
-  end
-
-  @impl true
-  def handle_info(_info, state) do
-    {:noreply, state}
-  end
-
-  ############################################################
-  #                 Genserver Implementation                 #
-  ############################################################
-
-  @spec handle_commit(
-          non_neg_integer(),
-          list(Anoma.Node.Transaction.Mempool.Tx.t()),
-          t()
-        ) :: t()
-  defp handle_commit(round, writes, state = %__MODULE__{}) do
-    mnesia_tx = fn ->
-      for {key, value} <- state.uncommitted do
-        :mnesia.write({values_table(state.node_id), key, value})
-      end
-
-      for {key, value} <- state.uncommitted_updates do
-        {:atomic, res} =
-          fn -> :mnesia.read(updates_table(state.node_id), key) end
-          |> :mnesia.transaction()
-
-        updates_table = updates_table(state.node_id)
-
-        new_updates =
-          case res do
-            [] -> value
-            [{^updates_table, _key, list}] -> value ++ list
-          end
-
-        :mnesia.write({updates_table(state.node_id), key, new_updates})
-      end
-
-      :mnesia.write({blocks_table(state.node_id), round, writes})
-    end
-
-    :mnesia.transaction(mnesia_tx)
-
-    %__MODULE__{
-      state
-      | uncommitted: %{},
-        uncommitted_updates: %{},
-        uncommitted_height: state.uncommitted_height
-    }
-  end
-
-  @spec handle_read({non_neg_integer(), any()}, GenServer.from(), t()) ::
-          {:noreply, t()} | {:reply, any(), t()}
-  defp handle_read({height, key}, from, state) do
-    if height <= state.uncommitted_height do
-      # relies on this being a reverse-ordered list
-      result =
-        read_in_past(height, key, state)
-
-      {:reply, result, state}
-    else
-      node_id = state.node_id
-
-      block_spawn(
-        height,
-        fn ->
-          blocking_read(node_id, height, key, from)
-        end,
-        node_id
-      )
-
-      {:noreply, state}
-    end
-  end
-
-  @spec handle_write(
-          write_opts(),
-          {non_neg_integer(), any()},
-          GenServer.from(),
-          t()
-        ) :: {:noreply, t()} | {:reply, :ok, t()}
-  defp handle_write(write_opt, {height, args}, from, state) do
-    unless height == state.uncommitted_height + 1 do
-      node_id = state.node_id
-
-      block_spawn(
-        height - 1,
-        fn ->
-          blocking_write(node_id, height, args, from)
-        end,
-        node_id
-      )
-
-      {:noreply, state}
-    else
-      {new_state, event_writes} = abwrite(write_opt, {height, args}, state)
-
-      write_event =
-        Node.Event.new_with_body(state.node_id, %__MODULE__.WriteEvent{
-          height: height,
-          writes: event_writes
-        })
-
-      EventBroker.event(write_event)
-
-      {:reply, :ok, new_state}
-    end
-  end
-
-  ############################################################
-  #                           Helpers                        #
-  ############################################################
-
-  ############################################################
-  #                        Initialization                    #
-  ############################################################
-
-  @spec init_tables(String.t(), bool()) :: any()
-  defp init_tables(node_id, rocks) do
-    rocks_opt = Anoma.Utility.rock_opts(rocks)
-
-<<<<<<< HEAD
-    :mnesia.create_table(
-      values_table(node_id),
-      rocks_opt ++ [attributes: [:key, :value]]
-=======
   @spec read(String.t(), {non_neg_integer(), bare_key()}) :: :absent | any()
   def read(node_id, {height, key}) do
     GenServer.call(
       Registry.via(node_id, __MODULE__),
       {:read, {height, key}},
       :infinity
->>>>>>> f7f5482a
-    )
-
-<<<<<<< HEAD
-    :mnesia.create_table(
-      updates_table(node_id),
-      rocks_opt ++ [attributes: [:key, :value]]
-=======
+    )
+  end
+
+  @doc """
+  I am the Storage add function.
+
+  I provide functionality to write and append at the same height. I am
+  provided a map of things to write and things to append. I write the list
+  of key-values and append the list of key-sets provided all at the same
+  height.
+
+  To check my semantics, see `write/2` and `append/2`.
+  """
+
   @spec add(
           String.t(),
           {non_neg_integer(),
@@ -561,20 +238,27 @@
       Registry.via(node_id, __MODULE__),
       {:add, args},
       :infinity
->>>>>>> f7f5482a
-    )
-
-<<<<<<< HEAD
-    :mnesia.create_table(
-      blocks_table(node_id),
-      rocks_opt ++ [attributes: [:round, :block]]
-    )
-  end
-
-  ############################################################
-  #                      Private Filters                     #
-  ############################################################
-=======
+    )
+  end
+
+  @doc """
+  I am the Storage write function.
+
+  I am given a node ID alongside a height T and a list of key-value pairs.
+
+  If T is larger than the uncommitted height plus one, I block the caller
+  to wait until T is exactly one above the current height in the storage.
+  That is, I block the caller until it is their time to write.
+
+  When that time comes, I go through the list of key-values, add the height
+  to the list which records all height at which those keys have been
+  updated, then map the tuple of {T, key} to the new value and store
+  it in the state.
+
+  Once that is done, I sent a write event specifying what has been written
+  and at white height, while setting the uncommitted height to T.
+  """
+
   @spec write(String.t(), {non_neg_integer(), list({bare_key(), any()})}) ::
           :ok
   def write(node_id, {height, kvlist}) do
@@ -585,10 +269,35 @@
     )
   end
 
+  @doc """
+  I am the Storage append function.
+
+  I am a Storage-level abstraction for rewriting set values by appending
+  new values to them.
+
+  I am given a node ID alongside a height T and a list of key-value pairs
+  where all values are expected to be sets.
+
+  If T is larger than the uncommitted height plus one, I block the caller
+  to wait until T is exactly one above the current height in the storage.
+  That is, I block the caller until it is their time to write.
+
+  When that time comes, I first read the most recent values of the keys
+  supplied. If none are, I produce an empty set. Afterwards, I go through
+  the list of key-values, add the height to the list which records all
+  height at which those keys have been updated, then map the tuple of
+  {T, key} to the union of their most recent value and the new value,
+  therefore appendin to the set.
+
+  Once that is done, I sent a write event specifying what has been written
+  and at white height, while setting the uncommitted height to T.
+  """
+
   @spec append(
           String.t(),
           {non_neg_integer(), list({bare_key(), MapSet.t()})}
-        ) :: :ok
+        ) ::
+          :ok
   def append(node_id, {height, kvlist}) do
     GenServer.call(
       Registry.via(node_id, __MODULE__),
@@ -596,7 +305,256 @@
       :infinity
     )
   end
->>>>>>> f7f5482a
+
+  @doc """
+  I am the Storage commit function.
+
+  I am called when an actor with Mempool functionality decides that a block
+  round has been complitted, prompting the commitment of the in-progress
+  storage to appropriate table and the creation of a block with supplied
+  content.
+  """
+
+  @spec commit(
+          String.t(),
+          non_neg_integer(),
+          list(Anoma.Node.Transaction.Mempool.Tx.t()) | nil
+        ) :: :ok
+  def commit(node_id, block_round, writes) do
+    GenServer.call(
+      Registry.via(node_id, __MODULE__),
+      {:commit, block_round, writes, self()}
+    )
+  end
+
+  @impl true
+  def terminate(_reason, state) do
+    {:ok, state}
+  end
+
+  ############################################################
+  #                      Public Filters                      #
+  ############################################################
+
+  @doc """
+  I am the height filter.
+
+  Given a height, I provide a filter for for messages of a particular
+  height.
+  """
+  @spec height_filter(non_neg_integer()) :: HeightFilter.t()
+  def height_filter(height) do
+    %__MODULE__.HeightFilter{height: height}
+  end
+
+  ############################################################
+  #                       User Calling API                   #
+  ############################################################
+
+  @doc """
+  I am a block table name function.
+
+  Given a Node ID, I produce the name of the appropriate block table
+  connected to it.
+  """
+
+  @spec blocks_table(String.t()) :: atom()
+  def blocks_table(node_id) do
+    String.to_atom("#{__MODULE__.Blocks}_#{:erlang.phash2(node_id)}")
+  end
+
+  @doc """
+  I am a values table name function.
+
+  Given a Node ID, I produce the name of the appropriate values table
+  connected to it.
+  """
+  @spec values_table(String.t()) :: atom()
+  def values_table(node_id) do
+    String.to_atom("#{__MODULE__.Values}_#{:erlang.phash2(node_id)}")
+  end
+
+  @doc """
+  I am an updates table name function.
+
+  Given a Node ID, I produce the name of the appropriate updates table
+  connected to it.
+  """
+  @spec updates_table(String.t()) :: atom()
+  def updates_table(node_id) do
+    String.to_atom("#{__MODULE__.Updates}_#{:erlang.phash2(node_id)}")
+  end
+
+  ############################################################
+  #                    Genserver Behavior                    #
+  ############################################################
+
+  @impl true
+  def handle_call({:commit, round, writes, _}, _from, state) do
+    handle_commit(round, writes, state)
+    {:reply, :ok, state}
+  end
+
+  def handle_call({:read, {0, _key}}, _from, state) do
+    {:reply, :absent, state}
+  end
+
+  def handle_call({:read, {height, key}}, from, state) do
+    handle_read({height, key}, from, state)
+  end
+
+  def handle_call({write_opt, {height, args}}, from, state)
+      when write_opt in [:write, :append, :add] do
+    handle_write(write_opt, {height, args}, from, state)
+  end
+
+  def handle_call(_msg, _from, state) do
+    {:reply, :ok, state}
+  end
+
+  @impl true
+  def handle_cast(_msg, state) do
+    {:noreply, state}
+  end
+
+  @impl true
+  def handle_info(_info, state) do
+    {:noreply, state}
+  end
+
+  ############################################################
+  #                 Genserver Implementation                 #
+  ############################################################
+
+  @spec handle_commit(
+          non_neg_integer(),
+          list(Anoma.Node.Transaction.Mempool.Tx.t()),
+          t()
+        ) :: t()
+  defp handle_commit(round, writes, state = %__MODULE__{}) do
+    mnesia_tx = fn ->
+      for {key, value} <- state.uncommitted do
+        :mnesia.write({values_table(state.node_id), key, value})
+      end
+
+      for {key, value} <- state.uncommitted_updates do
+        {:atomic, res} =
+          fn -> :mnesia.read(updates_table(state.node_id), key) end
+          |> :mnesia.transaction()
+
+        updates_table = updates_table(state.node_id)
+
+        new_updates =
+          case res do
+            [] -> value
+            [{^updates_table, _key, list}] -> value ++ list
+          end
+
+        :mnesia.write({updates_table(state.node_id), key, new_updates})
+      end
+
+      :mnesia.write({blocks_table(state.node_id), round, writes})
+    end
+
+    :mnesia.transaction(mnesia_tx)
+
+    %__MODULE__{
+      state
+      | uncommitted: %{},
+        uncommitted_updates: %{},
+        uncommitted_height: state.uncommitted_height
+    }
+  end
+
+  @spec handle_read({non_neg_integer(), any()}, GenServer.from(), t()) ::
+          {:noreply, t()} | {:reply, any(), t()}
+  defp handle_read({height, key}, from, state) do
+    if height <= state.uncommitted_height do
+      # relies on this being a reverse-ordered list
+      result =
+        read_in_past(height, key, state)
+
+      {:reply, result, state}
+    else
+      node_id = state.node_id
+
+      block_spawn(
+        height,
+        fn ->
+          blocking_read(node_id, height, key, from)
+        end,
+        node_id
+      )
+
+      {:noreply, state}
+    end
+  end
+
+  @spec handle_write(
+          write_opts(),
+          {non_neg_integer(), any()},
+          GenServer.from(),
+          t()
+        ) :: {:noreply, t()} | {:reply, :ok, t()}
+  defp handle_write(write_opt, {height, args}, from, state) do
+    unless height == state.uncommitted_height + 1 do
+      node_id = state.node_id
+
+      block_spawn(
+        height - 1,
+        fn ->
+          blocking_write(node_id, height, args, from)
+        end,
+        node_id
+      )
+
+      {:noreply, state}
+    else
+      {new_state, event_writes} = abwrite(write_opt, {height, args}, state)
+
+      write_event =
+        Node.Event.new_with_body(state.node_id, %__MODULE__.WriteEvent{
+          height: height,
+          writes: event_writes
+        })
+
+      EventBroker.event(write_event)
+
+      {:reply, :ok, new_state}
+    end
+  end
+
+  ############################################################
+  #                           Helpers                        #
+  ############################################################
+
+  ############################################################
+  #                        Initialization                    #
+  ############################################################
+
+  @spec init_tables(String.t(), bool()) :: any()
+  defp init_tables(node_id, rocks) do
+    rocks_opt = Anoma.Utility.rock_opts(rocks)
+
+    :mnesia.create_table(
+      values_table(node_id),
+      rocks_opt ++ [attributes: [:key, :value]]
+    )
+
+    :mnesia.create_table(
+      updates_table(node_id),
+      rocks_opt ++ [attributes: [:key, :value]]
+    )
+
+    :mnesia.create_table(
+      blocks_table(node_id),
+      rocks_opt ++ [attributes: [:round, :block]]
+    )
+  end
+
+  ############################################################
+  #                      Private Filters                     #
+  ############################################################
 
   defp this_module_filter() do
     %EventBroker.Filters.SourceModule{module: __MODULE__}
