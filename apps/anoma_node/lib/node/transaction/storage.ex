--- conflicted
+++ resolved
@@ -110,7 +110,8 @@
     )
   end
 
-  @spec append(String.t(), {non_neg_integer(), list({any(), any()})}) :: :ok
+  @spec append(String.t(), {non_neg_integer(), list({any(), MapSet.t()})}) ::
+          :ok
   def append(node_id, {height, kvlist}) do
     GenServer.call(
       Registry.via(node_id, __MODULE__),
@@ -317,19 +318,9 @@
       rocks_opt ++ [attributes: [:key, :value]]
     )
 
-<<<<<<< HEAD
     :mnesia.create_table(
       blocks_table(node_id),
       rocks_opt ++ [attributes: [:round, :block]]
-=======
-  @spec append(String.t(), {non_neg_integer(), list({any(), MapSet.t()})}) ::
-          :ok
-  def append(node_id, {height, kvlist}) do
-    GenServer.call(
-      Registry.via(node_id, __MODULE__),
-      {:append, {height, kvlist}},
-      :infinity
->>>>>>> 76cb1da0
     )
   end
 
@@ -377,7 +368,6 @@
               do_write(state_acc, key, value, kvlist)
           end
 
-<<<<<<< HEAD
         {%__MODULE__{
            state_acc
            | uncommitted: new_kv,
@@ -385,9 +375,6 @@
          }, event_writes_local}
     end
   end
-=======
-                new_set_value = MapSet.union(old_set_value, value)
->>>>>>> 76cb1da0
 
   @spec do_append(t(), t(), any(), any(), list()) ::
           {any(), list()}
@@ -406,7 +393,7 @@
           res
       end
 
-    new_set_value = MapSet.put(old_set_value, value)
+    new_set_value = MapSet.union(old_set_value, value)
 
     new_kv =
       Map.put(
