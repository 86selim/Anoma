defmodule Anoma.Node.Transaction.Storage do
  @moduledoc """
  I am the Storage Engine.

  I represent a timestamped table-backed key-value store. I provide
  the API to read and write at specific heights and keep track of what the
  last timestamp is.

  Any time before the next timestamp or at the timestamp itself is
  considered the past. Anyting else is considered the future.

  The semantics for reads and writes are as follows:

  #### Writing

  If an actor wants to write at time T which is structly larger than the
  last timestamp I keep track of, they need to wait until my latest
  timestamp becomes T-1. In other words, you only write when your time
  comes.

  If an actor writes at time T when my timestamp is T-1, then they can
  freely write whatever they need and set my latest timestamp to T.

  #### Reading

  If an actor reads at time T which is strictly larger than the last
  timestamp I have, they need to wait until my latest timestamp becomes T.
  In other words to read in the future, you need the future to come.

  If and actor reads key K at time T which is less than or equal to my last
  timestamp, then there are two cases.

  - K was never written to have any value.
  - K was written to have some values at times T1 < T2 ... < Tn

  In the former case, I return `:absent`. In the latter case, I return the
  value of K at time Tn.

  ### Public API

  I provide the following public functionality:

  - `read/2`
  - `write/2`
  - `append/2`
  - `add/2`
  - `commit/3`
  """

  alias Anoma.Node
  alias Node.Registry

  use EventBroker.DefFilter
  use GenServer
  use TypedStruct
  require Node.Event

  ############################################################
  #                         State                            #
  ############################################################

  @typedoc """
  I am the type of the key to be stored.
  """
  @type bare_key() :: list(String.t())

  @typedoc """
  I am the type of the key at a specific timestamp.
  """
  @type qualified_key() :: {integer(), bare_key()}

  @typedoc """
  I am a type of writing options.
  """
  @type write_opts() :: :append | :write | :add
  @typep startup_options() :: {:node_id, String.t()}

  typedstruct enforce: true do
    @typedoc """
    I am the type of a Storage Engine.

    I store all in-progress information for matching keys and values to
    specific timestamps.

    ### Fields

    - `:node_id` - The ID of the Node to which a Storage instantiation is
                   bound.

    - `:uncommitted` - The map of keys at a specific height to its value.
                       Default: %{}
    - `:uncommitted_height` - The latest timestamp of Storage.
                              Default: 0
    - `:uncommitted_updates` - The map mapping a key to a list of all
                               timestamps at which it was updated. Reverse
                               ordered.
                               Default: %{}
    """

    field(:node_id, String.t())
    field(:uncommitted, %{qualified_key() => term()}, default: %{})
    # the most recent height written.
    # starts at 0 because nothing has been written.
    field(:uncommitted_height, non_neg_integer(), default: 0)
    # reverse-ordered list of heights at which a key was updated.
    field(:uncommitted_updates, %{bare_key() => list(integer())},
      default: %{}
    )
  end

  typedstruct enforce: true, module: WriteEvent do
    @typedoc """
    I am the type of a write event.

    I am sent whenever something has been written at a particular height.

    ### Fields

    - `:height` - The height at which something was just written.
    - `:writes` - A list of tuples {key, value}
    """

    field(:height, non_neg_integer())
    field(:writes, list({Anoma.Node.Transaction.Storage.bare_key(), term()}))
  end

  deffilter HeightFilter, height: non_neg_integer() do
    %EventBroker.Event{body: %Node.Event{body: %{height: ^height}}} -> true
    _ -> false
  end

  ############################################################
  #                    Genserver Helpers                     #
  ############################################################

  @doc """
  I am the start_link function of the Storage Engine.

  I register the enfine with supplied node ID provided by the arguments and
  check that the uncommitted height has been supplied.
  """

  @spec start_link() :: GenServer.on_start()
  @spec start_link(list(startup_options())) :: GenServer.on_start()
  def start_link(args \\ []) do
    args = Keyword.validate!(args, [:node_id, :uncommitted_height, :rocks])
    name = Registry.via(args[:node_id], __MODULE__)
    GenServer.start_link(__MODULE__, args, name: name)
  end

  @doc """
  I am the initialization function for the Storage Engine.

  From the specified arguments, I get the node ID, the uncommitted height
  and the option to make the table Storage uses rocks-backed.

  Given a rocks flag, launch rocks-backed tables, if not, launch usual
  mnesia tables.

  Afterwards I launch the Storage engine with given arguments.
  """

  @spec init([startup_options()]) :: {:ok, t()}
  def init(args) do
    Process.set_label(__MODULE__)

    keylist =
      args
      |> Keyword.validate!([
        :node_id,
        uncommitted_height: 0,
        rocks: false
      ])

    node_id = keylist[:node_id]

    init_tables(node_id, args[:rocks])

    state = struct(__MODULE__, Enum.into(args, %{}))

    {:ok, state}
  end

  ############################################################
  #                      Public RPC API                      #
  ############################################################

  @doc """
  I am the Storage read function.

  I provide functionality to read a specific key at a specific height T.

  If the height provided is higher than the height of the Storage, I block
  the actor using me and wait for the height to become the one in the
  Storage, then read the key at T.

  To do that, I see whether the key has been updated in the state. If so, I
  get the value of that key at the most recent height it was updated, i.e.
  at the value closest to T.

  If not, then it might have been committed in the past and I do the same
  procedure yet in the corresponding mnesia tables.

  If nothing is found, I return `:absent`
  """

  @spec read(String.t(), {non_neg_integer(), any()}) :: :absent | any()
  def read(node_id, {height, key}) do
    GenServer.call(
      Registry.via(node_id, __MODULE__),
      {:read, {height, key}},
      :infinity
    )
  end

  @doc """
  I am the Storage add function.

  I provide functionality to write and append at the same height. I am
  provided a map of things to write and things to append. I write the list
  of key-values and append the list of key-sets provided all at the same
  height.

  To check my semantics, see `write/2` and `append/2`.
  """

  @spec add(
          String.t(),
          {non_neg_integer(),
           %{write: list({any(), any()}), append: list({any(), any()})}}
        ) :: term()
  def add(node_id, args = {_height, %{write: _writes, append: _appends}}) do
    GenServer.call(
      Registry.via(node_id, __MODULE__),
      {:add, args},
      :infinity
    )
  end

  @doc """
  I am the Storage write function.

  I am given a node ID alongside a height T and a list of key-value pairs.

  If T is larger than the uncommitted height plus one, I block the caller
  to wait until T is exactly one above the current height in the storage.
  That is, I block the caller until it is their time to write.

  When that time comes, I go through the list of key-values, add the height
  to the list which records all height at which those keys have been
  updated, then map the tuple of {T, key} to the new value and store
  it in the state.

  Once that is done, I sent a write event specifying what has been written
  and at white height, while setting the uncommitted height to T.
  """

  @spec write(String.t(), {non_neg_integer(), list({any(), any()})}) :: :ok
  def write(node_id, {height, kvlist}) do
    GenServer.call(
      Registry.via(node_id, __MODULE__),
      {:write, {height, kvlist}},
      :infinity
    )
  end

  @doc """
  I am the Storage append function.

  I am a Storage-level abstraction for rewriting set values by appending
  new values to them.

  I am given a node ID alongside a height T and a list of key-value pairs
  where all values are expected to be sets.

  If T is larger than the uncommitted height plus one, I block the caller
  to wait until T is exactly one above the current height in the storage.
  That is, I block the caller until it is their time to write.

  When that time comes, I first read the most recent values of the keys
  supplied. If none are, I produce an empty set. Afterwards, I go through
  the list of key-values, add the height to the list which records all
  height at which those keys have been updated, then map the tuple of
  {T, key} to the union of their most recent value and the new value,
  therefore appendin to the set.

  Once that is done, I sent a write event specifying what has been written
  and at white height, while setting the uncommitted height to T.
  """

  @spec append(String.t(), {non_neg_integer(), list({any(), MapSet.t()})}) ::
          :ok
  def append(node_id, {height, kvlist}) do
    GenServer.call(
      Registry.via(node_id, __MODULE__),
      {:append, {height, kvlist}},
      :infinity
    )
  end

  @doc """
  I am the Storage commit function.

  I am called when an actor with Mempool functionality decides that a block
  round has been complitted, prompting the commitment of the in-progress
  storage to appropriate table and the creation of a block with supplied
  content.
  """

  @spec commit(
          String.t(),
          non_neg_integer(),
          list(Anoma.Node.Transaction.Mempool.Tx.t()) | nil
        ) :: :ok
  def commit(node_id, block_round, writes) do
    GenServer.call(
      Registry.via(node_id, __MODULE__),
      {:commit, block_round, writes, self()}
    )
  end

  def terminate(_reason, state) do
    {:ok, state}
  end

  ############################################################
  #                      Public Filters                      #
  ############################################################

  @doc """
  I am the height filter.

  Given a height, I provide a filter for for messages of a particular
  height.
  """

  def height_filter(height) do
    %__MODULE__.HeightFilter{height: height}
  end

  ############################################################
  #                       User Calling API                   #
  ############################################################

  @doc """
  I am a block table name function.

  Given a Node ID, I produce the name of the appropriate block table
  connected to it.
  """

  def blocks_table(node_id) do
    String.to_atom("#{__MODULE__.Blocks}_#{:erlang.phash2(node_id)}")
  end

  @doc """
  I am a values table name function.

  Given a Node ID, I produce the name of the appropriate values table
  connected to it.
  """

  def values_table(node_id) do
    String.to_atom("#{__MODULE__.Values}_#{:erlang.phash2(node_id)}")
  end

  @doc """
  I am an updates table name function.

  Given a Node ID, I produce the name of the appropriate updates table
  connected to it.
  """

  def updates_table(node_id) do
    String.to_atom("#{__MODULE__.Updates}_#{:erlang.phash2(node_id)}")
  end

  ############################################################
  #                    Genserver Behavior                    #
  ############################################################

  def handle_call({:commit, round, writes, _}, _from, state) do
    handle_commit(round, writes, state)
    {:reply, :ok, state}
  end

  def handle_call({:read, {0, _key}}, _from, state) do
    {:reply, :absent, state}
  end

  def handle_call({:read, {height, key}}, from, state) do
    handle_read({height, key}, from, state)
  end

  def handle_call({write_opt, {height, args}}, from, state)
      when write_opt in [:write, :append, :add] do
    handle_write(write_opt, {height, args}, from, state)
  end

  def handle_call(_msg, _from, state) do
    {:reply, :ok, state}
  end

  def handle_cast(_msg, state) do
    {:noreply, state}
  end

  def handle_info(_info, state) do
    {:noreply, state}
  end

  ############################################################
  #                 Genserver Implementation                 #
  ############################################################

  @spec handle_commit(
          non_neg_integer(),
          list(Anoma.Node.Transaction.Mempool.Tx.t()),
          t()
        ) :: t()
  defp handle_commit(round, writes, state = %__MODULE__{}) do
    mnesia_tx = fn ->
      for {key, value} <- state.uncommitted do
        :mnesia.write({values_table(state.node_id), key, value})
      end

      for {key, value} <- state.uncommitted_updates do
        {:atomic, res} =
          fn -> :mnesia.read(updates_table(state.node_id), key) end
          |> :mnesia.transaction()

        updates_table = updates_table(state.node_id)

        new_updates =
          case res do
            [] -> value
            [{^updates_table, _key, list}] -> value ++ list
          end

        :mnesia.write({updates_table(state.node_id), key, new_updates})
      end

      :mnesia.write({blocks_table(state.node_id), round, writes})
    end

    :mnesia.transaction(mnesia_tx)

    %__MODULE__{
      state
      | uncommitted: %{},
        uncommitted_updates: %{},
        uncommitted_height: state.uncommitted_height
    }
  end

  @spec handle_read({non_neg_integer(), any()}, GenServer.from(), t()) ::
          {:noreply, t()} | {:reply, any(), t()}
  defp handle_read({height, key}, from, state) do
    if height <= state.uncommitted_height do
      # relies on this being a reverse-ordered list
      result =
        read_in_past(height, key, state)

      {:reply, result, state}
    else
      node_id = state.node_id

      block_spawn(
        height,
        fn ->
          blocking_read(node_id, height, key, from)
        end,
        node_id
      )

      {:noreply, state}
    end
  end

  @spec handle_write(
          write_opts(),
          {non_neg_integer(), any()},
          GenServer.from(),
          t()
        ) :: {:noreply, t()} | {:reply, :ok, t()}
  defp handle_write(write_opt, {height, args}, from, state) do
    unless height == state.uncommitted_height + 1 do
      node_id = state.node_id

      block_spawn(
        height - 1,
        fn ->
          blocking_write(node_id, height, args, from)
        end,
        node_id
      )

      {:noreply, state}
    else
      {new_state, event_writes} = abwrite(write_opt, {height, args}, state)

      write_event =
        Node.Event.new_with_body(state.node_id, %__MODULE__.WriteEvent{
          height: height,
          writes: event_writes
        })

      EventBroker.event(write_event)

      {:reply, :ok, new_state}
    end
  end

  ############################################################
  #                           Helpers                        #
  ############################################################

  ############################################################
  #                        Initialization                    #
  ############################################################

  @spec init_tables(atom(), bool()) :: any()
  defp init_tables(node_id, rocks) do
    rocks_opt = Anoma.Utility.rock_opts(rocks)

    :mnesia.create_table(
      values_table(node_id),
      rocks_opt ++ [attributes: [:key, :value]]
    )

    :mnesia.create_table(
      updates_table(node_id),
      rocks_opt ++ [attributes: [:key, :value]]
    )

    :mnesia.create_table(
      blocks_table(node_id),
      rocks_opt ++ [attributes: [:round, :block]]
    )
  end

<<<<<<< HEAD
  @spec append(String.t(), {non_neg_integer(), list({any(), MapSet.t()})}) ::
          :ok
  def append(node_id, {height, kvlist}) do
    GenServer.call(
      Registry.via(node_id, __MODULE__),
      {:append, {height, kvlist}},
      :infinity
    )
  end
=======
  ############################################################
  #                      Private Filters                     #
  ############################################################
>>>>>>> 6900ee6f

  defp this_module_filter() do
    %EventBroker.Filters.SourceModule{module: __MODULE__}
  end

  ############################################################
  #                      ABWrite Helpers                     #
  ############################################################

  # todo: should exclude same key being overwritten at same height
  @spec abwrite(
          write_opts(),
          {non_neg_integer(), list(any()) | %{write: list(), append: list()}},
          t()
        ) ::
          {t(), list()}
  defp abwrite(:add, {height, %{write: writes, append: appends}}, state) do
    {new_state, updates1} = abwrite(:write, {height, writes}, state)
    {final_state, updates2} = abwrite(:append, {height, appends}, new_state)

    {final_state, updates1 ++ updates2}
  end

  defp abwrite(flag, {height, kvlist}, state) do
    for {key, value} <- kvlist,
        reduce: {%__MODULE__{state | uncommitted_height: height}, []} do
      {state_acc, list} ->
        new_key_heights = new_key_heights(key, state_acc)

        new_updates =
          Map.put(state_acc.uncommitted_updates, key, new_key_heights)

        {new_kv, event_writes_local} =
          case flag do
            :append ->
              do_append(state_acc, state, key, value, list)

            :write ->
              do_write(state_acc, key, value, kvlist)
          end

        {%__MODULE__{
           state_acc
           | uncommitted: new_kv,
             uncommitted_updates: new_updates
         }, event_writes_local}
    end
  end

  @spec do_append(t(), t(), any(), any(), list()) ::
          {any(), list()}
  defp do_append(state_acc, state = %__MODULE__{}, key, value, list) do
    height = state_acc.uncommitted_height

    old_set_value =
      case Map.get(state_acc.uncommitted, {height, key}) do
        nil ->
          case read_in_past(height, key, state) do
            :absent -> MapSet.new()
            {:ok, res} -> res
          end

        res ->
          res
      end

    new_set_value = MapSet.union(old_set_value, value)

    new_kv =
      Map.put(
        state_acc.uncommitted,
        {height, key},
        new_set_value
      )

    {new_kv, [{key, new_set_value} | list]}
  end

  # Write to the latest
  @spec do_write(t(), any(), any(), list()) ::
          {any(), list()}
  defp do_write(state, key, value, kvlist) do
    height = state.uncommitted_height

    new_kv =
      Map.put_new(state.uncommitted, {height, key}, value)

    {new_kv, kvlist}
  end

  @spec read_in_past(non_neg_integer(), any(), t()) ::
          :absent | :error | {:ok, term()}
  defp read_in_past(height, key, state) do
    case Map.get(state.uncommitted_updates, key) do
      nil ->
        tx1 = fn -> :mnesia.read(updates_table(state.node_id), key) end

        {:atomic, tx1_result} = :mnesia.transaction(tx1)

        updates_table = updates_table(state.node_id)

        case tx1_result do
          [{^updates_table, _key, height_upds}] ->
            height = height_upds |> Enum.find(fn a -> a <= height end)
            values_table = values_table(state.node_id)

            case height do
              nil ->
                :absent

              _ ->
                tx2 = fn ->
                  :mnesia.read(values_table, {height, key})
                end

                {:atomic, [{^values_table, {_height, _key}, tx2_result}]} =
                  :mnesia.transaction(tx2)

                {:ok, tx2_result}
            end

          [] ->
            :absent

          _ ->
            :error
        end

      heights ->
        update_height = heights |> Enum.find(fn a -> a <= height end)

        case update_height do
          nil ->
            :absent

          _ ->
            Map.fetch(state.uncommitted, {update_height, key})
        end
    end
  end

  @spec new_key_heights(any(), t()) :: [non_neg_integer()]
  defp new_key_heights(key, state = %__MODULE__{uncommitted_height: height}) do
    key_old_updates = Map.get(state.uncommitted_updates, key, [])

    with [latest_height | _] <- key_old_updates,
         true <- height == latest_height do
      key_old_updates
    else
      _e -> [height | key_old_updates]
    end
  end

  ############################################################
  #                    Blocking Operations                   #
  ############################################################

  defp block_spawn(height, call, node_id) do
    {:ok, pid} =
      Task.start(call)

    EventBroker.subscribe(pid, [
      Node.Event.node_filter(node_id),
      this_module_filter(),
      height_filter(height)
    ])
  end

  defp blocking_write(node_id, height, kvlist, from) do
    awaited_height = height - 1

    receive do
      %EventBroker.Event{
        body: %Node.Event{
          body: %__MODULE__.WriteEvent{height: ^awaited_height}
        }
      } ->
        GenServer.reply(from, write(node_id, {height, kvlist}))
    end

    EventBroker.unsubscribe_me([
      Node.Event.node_filter(node_id),
      this_module_filter(),
      height_filter(awaited_height)
    ])
  end

  @spec blocking_read(String.t(), non_neg_integer(), any(), GenServer.from()) ::
          :ok
  defp blocking_read(node_id, height, key, from) do
    receive do
      # if the key we care about was written at exactly the height we
      # care about, then we already have the value for free
      %EventBroker.Event{
        body: %Node.Event{
          body: %__MODULE__.WriteEvent{height: ^height, writes: writes}
        }
      } ->
        case Enum.find(writes, fn {keywrite, _value} -> key == keywrite end) do
          # try reading in history instead
          nil ->
            GenServer.reply(from, read(node_id, {height, key}))

          # return value
          {_key, value} ->
            GenServer.reply(from, {:ok, value})
        end

      _ ->
        IO.puts("this should be unreachable")
    end

    EventBroker.unsubscribe_me([
      Node.Event.node_filter(node_id),
      this_module_filter(),
      height_filter(height)
    ])
  end
end<|MERGE_RESOLUTION|>--- conflicted
+++ resolved
@@ -539,21 +539,9 @@
     )
   end
 
-<<<<<<< HEAD
-  @spec append(String.t(), {non_neg_integer(), list({any(), MapSet.t()})}) ::
-          :ok
-  def append(node_id, {height, kvlist}) do
-    GenServer.call(
-      Registry.via(node_id, __MODULE__),
-      {:append, {height, kvlist}},
-      :infinity
-    )
-  end
-=======
   ############################################################
   #                      Private Filters                     #
   ############################################################
->>>>>>> 6900ee6f
 
   defp this_module_filter() do
     %EventBroker.Filters.SourceModule{module: __MODULE__}
