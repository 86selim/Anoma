--- conflicted
+++ resolved
@@ -50,16 +50,11 @@
   I am the type of the transaction result.
   """
   @type tx_result :: {:ok, any()} | :error | :in_progress
-<<<<<<< HEAD
   @typep startup_options() ::
            {:node_id, String.t()}
            | {:transactions, list({binary, {Backends.backend(), Noun.t()}})}
            | {:consensus, list(list(binary))}
            | {:round, non_neg_integer()}
-=======
-
-  @typep startup_options() :: {:node_id, String.t()}
->>>>>>> 59e7d510
 
   typedstruct module: Tx do
     @typedoc """
@@ -181,9 +176,6 @@
     GenServer.start_link(__MODULE__, args, name: name)
   end
 
-<<<<<<< HEAD
-  @impl true
-=======
   @doc """
   I am the initialization function for the Mempool Engine.
 
@@ -198,8 +190,7 @@
 
   Afterwards, I initialize the Mempool with round and node ID specified.
   """
-
->>>>>>> 59e7d510
+  @impl true
   @spec init([startup_options()]) :: {:ok, Mempool.t()}
   def init(args) do
     Process.set_label(__MODULE__)
