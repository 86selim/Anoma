--- conflicted
+++ resolved
@@ -30,13 +30,9 @@
   end
 
   def init(args) do
-<<<<<<< HEAD
-    args = Keyword.validate!(args, [:node_id])
-=======
     Process.set_label(__MODULE__)
 
     args = Keyword.validate!(args, [:node_id, next_height: 1])
->>>>>>> b627df06
     state = struct(Ordering, Enum.into(args, %{}))
     {:ok, state}
   end
