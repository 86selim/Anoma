--- conflicted
+++ resolved
@@ -65,12 +65,9 @@
     )
   end
 
-<<<<<<< HEAD
-  @spec gate_call(Noun.t(), Nock.t(), binary()) :: {:ok, Noun.t()} | :vm_error
-  defp gate_call(tx_code, env, id) do
-=======
+  @spec gate_call(Noun.t(), Nock.t(), binary(), String.t()) ::
+          {:ok, Noun.t()} | :vm_error
   defp gate_call(tx_code, env, id, node_id) do
->>>>>>> 63b9cec4
     with {:ok, stage_2_tx} <- nock(tx_code, [9, 2, 0 | 1], env),
          {:ok, ordered_tx} <- nock(stage_2_tx, [10, [6, 1 | id], 0 | 1], env),
          {:ok, result} <- nock(ordered_tx, [9, 2, 0 | 1], env) do
