defmodule Anoma.Node.Transaction.Backends do
  @moduledoc """
  I am the Transaction Backend module.

  I define a set of backends for the execution of the given transaction candidate.
  Currently, I support transparent resource machine (RM) execution as well as
  the following debug executions: read-only, key-value store, and blob store executions.

  ### Public API

  I have the following public functionality:
  - `execute/3`
  """

  alias Anoma.Node
  alias Node.Logging
  alias Node.Transaction.{Executor, Ordering, Storage}
  alias Anoma.TransparentResource
  alias Anoma.TransparentResource.Transaction, as: TTransaction
  alias Anoma.TransparentResource.Resource, as: TResource

  import Nock
  require Noun
  require Node.Event
  use EventBroker.DefFilter
  use TypedStruct

  @type backend() ::
          :debug_term_storage
          | {:debug_read_term, pid}
          | :debug_bloblike
          | :transparent_resource

  @type transaction() :: {backend(), Noun.t() | binary()}

  typedstruct enforce: true, module: ResultEvent do
    @typedoc """
    I hold the content of the Result Event, which conveys the result of
    the transaction candidate code execution on the Anoma VM to
    the Mempool engine.

    ### Fields
    - `:tx_id`              - The transaction id.
    - `:tx_result`          - VM execution result; either :error or an
                              {:ok, noun} tuple.
    """
    field(:tx_id, binary())
    field(:vm_result, {:ok, Noun.t()} | :error)
  end

  typedstruct enforce: true, module: CompleteEvent do
    @typedoc """
    I hold the content of the Complete Event, which communicates the result
    of the transaction candidate execution to the Executor engine.

    ### Fields
    - `:tx_id`              - The transaction id.
    - `:tx_result`          - Execution result; either :error or an
                              {:ok, value} tuple.
    """
    field(:tx_id, binary())
    field(:tx_result, {:ok, any()} | :error)
  end

  typedstruct enforce: true, module: TRMEvent do
    @typedoc """
    I hold the content of the Nullifier Event, which communicates a set of
    nullifiers defined by the actions of the transaction candidate to the
    Intent Pool.

    ### Fields

    - `:commitments`        - The set of commitments.
    - `:nullifiers`         - The set of nullifiers.
    """
    field(:commitments, MapSet.t(binary()))
    field(:nullifiers, MapSet.t(binary()))
  end

  deffilter CompleteFilter do
    %EventBroker.Event{body: %Node.Event{body: %CompleteEvent{}}} ->
      true

    _ ->
      false
  end

  deffilter ForMempoolFilter do
    %EventBroker.Event{body: %Node.Event{body: %ResultEvent{}}} ->
      true

    %EventBroker.Event{body: %Node.Event{body: %Executor.ExecutionEvent{}}} ->
      true

    _ ->
      false
  end

  @doc """
  I execute the specified transaction candidate using the designated backend.
  If the transaction is provided as a `jam`med noun atom, I first attempt
  to apply `cue/1` in order to unpack the transaction code.

  First, I execute the transaction code on the Anoma VM. Next, I apply processing
  logic to the resulting value, dependent on the selected backend.
  - For read-only backend, the value is transmitted as a Result Event.
  - For the key-value and blob store executions, the obtained value is stored
  and a Complete Event is issued.
  - For the transparent Resource Machine (RM) execution, I verify the
    transaction's validity and compute the corresponding set of nullifiers,
    which is transmitted as a Nullifier Event.
  """

  @spec execute(node_id, {back, Noun.t()}, id) :: :ok
        when id: binary(),
             node_id: String.t(),
             back: backend()
  def execute(node_id, {backend, tx_code}, id) do
    env = %Nock{scry_function: fn a -> Ordering.read(node_id, a) end}
    vm_result = vm_execute(tx_code, env, id)
    result_event(id, vm_result, node_id, backend)

    res =
      with {:ok, vm_res} <- vm_result,
           {:ok, backend_res} <- backend_logic(backend, node_id, id, vm_res) do
        {:ok, backend_res}
      else
        _e ->
          empty_write(backend, node_id, id)

          :error
      end

    complete_event(id, res, node_id, backend)
  end

  ############################################################
  #                       VM Execution                       #
  ############################################################

  @spec vm_execute(Noun.t(), Nock.t(), binary()) ::
          {:ok, Noun.t()} | :vm_error
  defp vm_execute(tx_code, env, id) do
    with {:ok, code} <- cue_when_atom(tx_code),
         {:ok, [_ | stage_2_tx]} <- nock(code, [9, 2, 0 | 1], env),
         {:ok, ordered_tx} <- nock(stage_2_tx, [10, [6, 1 | id], 0 | 1], env),
         {:ok, result} <- nock(ordered_tx, [9, 2, 0 | 1], env) do
      {:ok, result}
    else
      _e -> :vm_error
    end
  end

  @spec cue_when_atom(Noun.t()) :: :error | {:ok, Noun.t()}
  defp cue_when_atom(tx_code) when Noun.is_noun_atom(tx_code) do
    Noun.Jam.cue(tx_code)
  end

  defp cue_when_atom(tx_code) do
    {:ok, tx_code}
  end

  ############################################################
  #                     Backend Execution                    #
  ############################################################

  @spec backend_logic(backend(), String.t(), binary(), Noun.t()) ::
          :error | {:ok, any()}
  defp backend_logic(:debug_term_storage, node_id, id, vm_res) do
    store_value(node_id, id, vm_res)
  end

  defp backend_logic({:debug_read_term, pid}, node_id, id, vm_res) do
    send_value(node_id, id, vm_res, pid)
  end

  defp backend_logic(:debug_bloblike, node_id, id, vm_res) do
    blob_store(node_id, id, vm_res)
  end

  defp backend_logic(:transparent_resource, node_id, id, vm_res) do
    transparent_resource_tx(node_id, id, vm_res)
  end

  @spec transparent_resource_tx(String.t(), binary(), Noun.t()) ::
          {:ok, any} | :error
  defp transparent_resource_tx(node_id, id, result) do
    storage_checks = fn tx -> storage_check?(node_id, id, tx) end
    verify_tx_root = fn tx -> verify_tx_root(node_id, tx) end

    verify_options = [
      double_insertion_closure: storage_checks,
      root_closure: verify_tx_root
    ]

    with {:ok, tx} <- TransparentResource.Transaction.from_noun(result),
         true <- TransparentResource.Transaction.verify(tx, verify_options) do
      map =
        for action <- tx.actions,
            reduce: %{commitments: MapSet.new(), nullifiers: MapSet.new()} do
          %{commitments: cms, nullifiers: nlfs} ->
            %{
              commitments: MapSet.union(cms, action.commitments),
              nullifiers: MapSet.union(nlfs, action.nullifiers)
            }
        end

      Ordering.add(
        node_id,
        {id,
         %{
           append: [
             {anoma_keyspace("nullifiers"), map.nullifiers},
             {anoma_keyspace("commitments"), map.commitments}
           ],
           write: [{anoma_keyspace("anchor"), value(map.commitments)}]
         }}
      )

      transparent_rm_event(map.commitments, map.nullifiers, node_id)

      {:ok, tx}
    else
      e ->
        unless e == :error do
          Logging.log_event(
            node_id,
            :error,
            "Transaction verification failed. Reason: #{inspect(e)}"
          )
        end

        :error
    end
  end

  @spec verify_tx_root(String.t(), TTransaction.t()) ::
          true | {:error, String.t()}
  defp verify_tx_root(node_id, trans = %TTransaction{}) do
    # TODO improve the error messages
    commitments_exist_in_roots(node_id, trans) or
      {:error, "Nullified resources are not committed at latest root"}
  end

  @spec storage_check?(String.t(), binary(), TTransaction.t()) ::
          true | {:error, String.t()}
  defp storage_check?(node_id, id, trans) do
    stored_commitments =
      Ordering.read(node_id, {id, anoma_keyspace("commitments")})

    stored_nullifiers =
      Ordering.read(node_id, {id, anoma_keyspace("nullifiers")})

    # TODO improve error messages
    cond do
      any_nullifiers_already_exist?(stored_nullifiers, trans) ->
        {:error, "A submitted nullifier already exists in storage"}

      any_commitments_already_exist?(stored_commitments, trans) ->
        {:error, "A submitted commitment already exists in storage"}

      true ->
        true
    end
  end

  @spec any_nullifiers_already_exist?(
          {:ok, MapSet.t(TResource.nullifier())} | :absent,
          TTransaction.t()
        ) :: boolean()
  defp any_nullifiers_already_exist?(:absent, _) do
    false
  end

  defp any_nullifiers_already_exist?(
         {:ok, stored_nulls},
         trans = %TTransaction{}
       ) do
    nullifiers = TTransaction.nullifiers(trans)
    Enum.any?(nullifiers, &MapSet.member?(stored_nulls, &1))
  end

  @spec any_commitments_already_exist?(
          {:ok, MapSet.t(TResource.commitment())} | :absent,
          TTransaction.t()
        ) :: boolean()
  defp any_commitments_already_exist?(:absent, _) do
    false
  end

  defp any_commitments_already_exist?(
         {:ok, stored_comms},
         trans = %TTransaction{}
       ) do
    commitments = TTransaction.commitments(trans)
    Enum.any?(commitments, &MapSet.member?(stored_comms, &1))
  end

  @spec commitments_exist_in_roots(String.t(), TTransaction.t()) :: bool()
  defp commitments_exist_in_roots(
         node_id,
         trans = %TTransaction{}
       ) do
    latest_root_time =
      for root <- trans.roots, reduce: 0 do
        time ->
          with {:atomic, [{_, {height, _}, ^root}]} <-
                 :mnesia.transaction(fn ->
                   :mnesia.match_object(
                     {Storage.values_table(node_id), {:_, :anchor}, root}
                   )
                 end) do
            if height > time do
              height
            else
              time
            end
          else
            {:atomic, []} -> time
          end
      end

    action_nullifiers = TTransaction.nullifiers(trans)

    if latest_root_time > 0 do
<<<<<<< HEAD
      root_coms =
        Storage.read(
          node_id,
          {latest_root_time, anoma_keyspace("commitments")}
        )
=======
      {:ok, root_coms} =
        Storage.read(node_id, {latest_root_time, :commitments})
>>>>>>> 8216b573

      for <<"NF_", rest::binary>> <- action_nullifiers,
          reduce: MapSet.new([]) do
        cm_set ->
          if ephemeral?(rest) do
            cm_set
          else
            MapSet.put(cm_set, "CM_" <> rest)
          end
      end
      |> MapSet.subset?(root_coms)
    else
      Enum.all?(action_nullifiers, fn <<"NF_", rest::binary>> ->
        ephemeral?(rest)
      end)
    end
  end

  @spec ephemeral?(Noun.noun_atom()) :: boolean()
  defp ephemeral?(jammed_transaction) do
    nock_boolean =
      Noun.Jam.cue(jammed_transaction)
      |> elem(1)
      |> Noun.list_nock_to_erlang_safe()
      |> elem(1)
      |> List.pop_at(2)
      |> elem(0)

    nock_boolean in [0, <<>>, <<0>>, []]
  end

  @spec send_value(String.t(), binary(), Noun.t(), pid()) ::
          {:ok, any()} | :error
  defp send_value(node_id, id, result, reply_to) do
    # send the value to reply-to address and the topic
    reply_msg = {:read_value, result}
    send(reply_to, reply_msg)
    Ordering.write(node_id, {id, []})
    {:ok, reply_msg}
  end

  @spec blob_store(String.t(), binary(), Noun.t()) :: {:ok, any} | :error
  def blob_store(node_id, id, result) do
    key = :crypto.hash(:sha256, :erlang.term_to_binary(result))
    Ordering.write(node_id, {id, [{key, result}]})
    {:ok, key}
  end

  @spec store_value(String.t(), binary(), Noun.t()) :: {:ok, any} | :error
  def store_value(node_id, id, result) do
    with {:ok, list} <- result |> Noun.list_nock_to_erlang_safe(),
         true <-
           Enum.all?(list, fn
             [_ | _] -> true
             _ -> false
           end) do
      Ordering.write(
        node_id,
        {id, list |> Enum.map(fn [k | v] -> {k, v} end)}
      )

      {:ok, list}
    else
      _ -> :error
    end
  end

  @spec empty_write(backend(), String.t(), binary()) :: :ok
  defp empty_write(_backend, node_id, id) do
    Ordering.write(node_id, {id, []})
  end

  ############################################################
  #                        Helpers                           #
  ############################################################

  @spec complete_event(
          String.t(),
          :error | {:ok, any()},
          String.t(),
          backend()
        ) :: :ok
  defp complete_event(id, result, node_id, backend) do
    event =
      Node.Event.new_with_body(node_id, %__MODULE__.CompleteEvent{
        tx_id: id,
        tx_result: result
      })

    event(backend, event)
  end

  @spec result_event(String.t(), any(), String.t(), backend()) :: :ok
  defp result_event(id, result, node_id, backend) do
    event =
      Node.Event.new_with_body(node_id, %__MODULE__.ResultEvent{
        tx_id: id,
        vm_result: result
      })

    event(backend, event)
  end

  @spec transparent_rm_event(
          MapSet.t(binary()),
          MapSet.t(binary()),
          String.t()
        ) :: :ok
  defp transparent_rm_event(cms, nlfs, node_id) do
    event =
      Node.Event.new_with_body(node_id, %__MODULE__.TRMEvent{
        commitments: cms,
        nullifiers: nlfs
      })

    EventBroker.event(event)
  end

  @doc """
  I am the commitment accumulator add function for the transparent resource
  machine.

  Given the commitment set, I add a commitment to it.
  """

  @spec add(MapSet.t(), binary()) :: MapSet.t()
  def add(acc, cm) do
    MapSet.put(acc, cm)
  end

  @doc """
  I am the commitment accumulator witness function for the transparent
  resource machine.

  Given the commitment set and a commitment, I return the original set if
  the commitment is a member of the former. Otherwise, I return nil
  """

  @spec witness(MapSet.t(), binary()) :: MapSet.t() | nil
  def witness(acc, cm) do
    if MapSet.member?(acc, cm) do
      acc
    end
  end

  @doc """
  I am the commitment accumulator value function for the transparent
  resource machine.

  Given the commitment set, I turn it to binary and then hash it using
  sha-256.
  """

  @spec value(MapSet.t()) :: binary()
  def value(acc) do
    :crypto.hash(:sha256, :erlang.term_to_binary(acc))
  end

  @doc """
  I am the commitment accumulator verify function for the transparent
  resource machine.

  Given the commitment, a witness (i.e. a set) and a commitment value, I
  output true iff the witness's value is the same as the provided value and
  the commitment is indeed in the set.
  """

  @spec verify(binary(), MapSet.t(), binary()) :: bool()
  def verify(cm, w, val) do
    val == value(w) and MapSet.member?(w, cm)
  end

  @spec anoma_keyspace(String.t()) :: list(String.t())
  defp anoma_keyspace(key) do
    ["anoma", key]
  end

  @spec event(backend(), EventBroker.Event.t()) :: :ok
  defp event(_backend, event) do
    EventBroker.event(event)
  end
end<|MERGE_RESOLUTION|>--- conflicted
+++ resolved
@@ -307,7 +307,8 @@
           with {:atomic, [{_, {height, _}, ^root}]} <-
                  :mnesia.transaction(fn ->
                    :mnesia.match_object(
-                     {Storage.values_table(node_id), {:_, :anchor}, root}
+                     {Storage.values_table(node_id),
+                      {:_, anoma_keyspace("anchor")}, root}
                    )
                  end) do
             if height > time do
@@ -323,16 +324,11 @@
     action_nullifiers = TTransaction.nullifiers(trans)
 
     if latest_root_time > 0 do
-<<<<<<< HEAD
-      root_coms =
+      {:ok, root_coms} =
         Storage.read(
           node_id,
           {latest_root_time, anoma_keyspace("commitments")}
         )
-=======
-      {:ok, root_coms} =
-        Storage.read(node_id, {latest_root_time, :commitments})
->>>>>>> 8216b573
 
       for <<"NF_", rest::binary>> <- action_nullifiers,
           reduce: MapSet.new([]) do
