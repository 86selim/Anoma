defmodule Anoma.Node.Transaction.Backends do
  @moduledoc """
  I am the Transaction Backend module.

  I define a set of backends for the execution of the given transaction candidate.
  Currently, I support transparent resource machine (RM) execution as well as
  the following debug executions: read-only, key-value store, and blob store executions.

  ### Public API

  I have the following public functionality:
  - `execute/3`
  """

  alias Anoma.Node
  alias Node.Logging
  alias Node.Transaction.{Executor, Ordering, Storage}
  alias Anoma.TransparentResource
  alias Anoma.TransparentResource.Transaction, as: TTransaction
  alias Anoma.TransparentResource.Resource, as: TResource
  alias CommitmentTree.Spec

  import Nock
  require Noun
  require Node.Event
  use EventBroker.DefFilter
  use TypedStruct

  @type backend() ::
          :debug_term_storage
          | {:debug_read_term, pid}
          | :debug_bloblike
          | :transparent_resource

  @type transaction() :: {backend(), Noun.t() | binary()}

  typedstruct enforce: true, module: ResultEvent do
<<<<<<< HEAD
    field(:tx_id, binary())
=======
    @typedoc """
    I hold the content of the Result Event, which conveys the result of
    the transaction candidate code execution on the Anoma VM to
    the Mempool engine.

    ### Fields
    - `:tx_id`              - The transaction id.
    - `:tx_result`          - VM execution result; either :error or an
                              {:ok, noun} tuple.
    """
    field(:tx_id, integer())
>>>>>>> 04089513
    field(:vm_result, {:ok, Noun.t()} | :error)
  end

  typedstruct enforce: true, module: CompleteEvent do
<<<<<<< HEAD
    field(:tx_id, binary())
=======
    @typedoc """
    I hold the content of the Complete Event, which communicates the result
    of the transaction candidate execution to the Executor engine.

    ### Fields
    - `:tx_id`              - The transaction id.
    - `:tx_result`          - Execution result; either :error or an
                              {:ok, value} tuple.
    """
    field(:tx_id, integer())
>>>>>>> 04089513
    field(:tx_result, {:ok, any()} | :error)
  end

  typedstruct enforce: true, module: NullifierEvent do
    @typedoc """
    I hold the content of the Nullifier Event, which communicates a set of
    nullifiers defined by the actions of the transaction candidate to the
    Intent Pool.

    ### Fields
    - `:nullifiers`         - The set of nullifiers.
    """
    field(:nullifiers, MapSet.t(binary()))
  end

  deffilter CompleteFilter do
    %EventBroker.Event{body: %Node.Event{body: %CompleteEvent{}}} ->
      true

    _ ->
      false
  end

  deffilter ForMempoolFilter do
    %EventBroker.Event{body: %Node.Event{body: %ResultEvent{}}} ->
      true

    %EventBroker.Event{body: %Node.Event{body: %Executor.ExecutionEvent{}}} ->
      true

    _ ->
      false
  end

  @doc """
  I execute the specified transaction candidate using the designated backend.
  If the transaction is provided as a `jam`med noun atom, I first attempt
  to apply `cue/1` in order to unpack the transaction code.

  First, I execute the transaction code on the Anoma VM. Next, I apply processing
  logic to the resulting value, dependent on the selected backend.
  - For read-only backend, the value is transmitted as a Result Event.
  - For the key-value and blob store executions, the obtained value is stored
  and a Complete Event is issued.
  - For the transparent Resource Machine (RM) execution, I verify the
    transaction's validity and compute the corresponding set of nullifiers,
    which is transmitted as a Nullifier Event.

  #### Pattern Matching Variations

  - `execute(node_id, {backend, tx}, id) when Noun.is_noun_atom(tx)` -
    I try to unpack the transaction code before executing it using the specified backend.
  - `execute(node_id, {:transparent_resource, tx}, id)` - I perform the RM execution.
  - `execute(node_id, {:debug_read_term, tx}, id)` - I perform the read-only
    execution (for debugging purposes).
  - `execute(node_id, {:debug_term_storage, tx}, id)` - I perform the key-value
    store execution (for debugging purposes).
  - `execute(node_id, {:debug_bloblike, tx}, id)` - I perform the blob store
    execution (for debugging purposes).
  """
  @spec execute(String.t(), {backend(), Noun.t()}, binary()) :: :ok
  def execute(node_id, {backend, tx}, id)
      when Noun.is_noun_atom(tx) do
    case Nock.Cue.cue(tx) do
      {:ok, tx} ->
        execute(node_id, {backend, tx}, id)

      :error ->
        error_handle(node_id, id)
    end
  end

  def execute(node_id, {{:debug_read_term, pid}, tx}, id) do
    execute_candidate(node_id, tx, id, fn x, y ->
      send_value(node_id, x, y, pid)
    end)
  end

  def execute(node_id, {:debug_term_storage, tx}, id) do
    execute_candidate(node_id, tx, id, &store_value(node_id, &1, &2))
  end

  def execute(node_id, {:debug_bloblike, tx}, id) do
    execute_candidate(node_id, tx, id, &blob_store(node_id, &1, &2))
  end

  def execute(node_id, {:transparent_resource, tx}, id) do
    execute_candidate(
      node_id,
      tx,
      id,
      &transparent_resource_tx(node_id, &1, &2)
    )
  end

  ############################################################
  #                         Helpers                          #
  ############################################################

  @spec execute_candidate(node_id, Noun.t(), id, process) :: :ok
        when id: binary(),
             node_id: String.t(),
             process: (id, Noun.t() -> :ok | :error)
  defp execute_candidate(node_id, tx_code, id, process) do
    env = %Nock{scry_function: fn a -> Ordering.read(node_id, a) end}

    with {:ok, result} <- gate_call(tx_code, env, id, node_id),
         :ok <- process.(id, result) do
      :ok
    else
      :vm_error ->
        error_handle(node_id, id)

      _e ->
        Ordering.write(node_id, {id, []})
        complete_event(id, :error, node_id)
    end
  end

  @spec gate_call(Noun.t(), Nock.t(), binary(), String.t()) ::
          {:ok, Noun.t()} | :vm_error
  defp gate_call(tx_code, env, id, node_id) do
    with {:ok, stage_2_tx} <- nock(tx_code, [9, 2, 0 | 1], env),
         {:ok, ordered_tx} <- nock(stage_2_tx, [10, [6, 1 | id], 0 | 1], env),
         {:ok, result} <- nock(ordered_tx, [9, 2, 0 | 1], env) do
      res = {:ok, result}
      result_event(id, res, node_id)
      res
    else
      _e -> :vm_error
    end
  end

  @spec transparent_resource_tx(String.t(), binary(), Noun.t()) ::
          :ok | :error
  defp transparent_resource_tx(node_id, id, result) do
    storage_checks = fn tx -> storage_check?(node_id, id, tx) end
    verify_tx_root = fn tx -> verify_tx_root(node_id, tx) end

    verify_options = [
      double_insertion_closure: storage_checks,
      root_closure: verify_tx_root
    ]

    with {:ok, tx} <- TransparentResource.Transaction.from_noun(result),
         true <- TransparentResource.Transaction.verify(tx, verify_options) do
      map =
        for action <- tx.actions,
            reduce: %{commitments: MapSet.new(), nullifiers: MapSet.new()} do
          %{commitments: cms, nullifiers: nlfs} ->
            %{
              commitments: MapSet.union(cms, action.commitments),
              nullifiers: MapSet.union(nlfs, action.nullifiers)
            }
        end

      ct =
        case Ordering.read(node_id, {id, :ct}) do
          :absent -> CommitmentTree.new(Spec.cm_tree_spec(), nil)
          val -> val
        end

      {ct_new, anchor} =
        CommitmentTree.add(ct, map.commitments |> MapSet.to_list())

      Ordering.add(
        node_id,
        {id,
         %{
           append: [
             {:nullifiers, map.nullifiers},
             {:commitments, map.commitments}
           ],
           write: [{:anchor, anchor}, {:ct, ct_new}]
         }}
      )

      nullifier_event(map.nullifiers, node_id)

      complete_event(id, {:ok, tx}, node_id)

      :ok
    else
      e ->
        unless e == :error do
          Logging.log_event(
            node_id,
            :error,
            "Transaction verification failed. Reason: #{inspect(e)}"
          )
        end

        :error
    end
  end

  @spec verify_tx_root(String.t(), TTransaction.t()) ::
          true | {:error, String.t()}
  defp verify_tx_root(node_id, trans = %TTransaction{}) do
    # TODO improve the error messages
    commitments_exist_in_roots(node_id, trans) or
      {:error, "Nullified resources are not committed at latest root"}
  end

  @spec storage_check?(String.t(), binary(), TTransaction.t()) ::
          true | {:error, String.t()}
  defp storage_check?(node_id, id, trans) do
    stored_commitments = Ordering.read(node_id, {id, :commitments})
    stored_nullifiers = Ordering.read(node_id, {id, :nullifiers})

    # TODO improve error messages
    cond do
      any_nullifiers_already_exist?(stored_nullifiers, trans) ->
        {:error, "A submitted nullifier already exists in storage"}

      any_commitments_already_exist?(stored_commitments, trans) ->
        {:error, "A submitted commitment already exists in storage"}

      true ->
        true
    end
  end

  @spec any_nullifiers_already_exist?(
          {:ok, MapSet.t(TResource.nullifier())} | :absent,
          TTransaction.t()
        ) :: boolean()
  defp any_nullifiers_already_exist?(:absent, _) do
    false
  end

  defp any_nullifiers_already_exist?(
         {:ok, stored_nulls},
         trans = %TTransaction{}
       ) do
    nullifiers = TTransaction.nullifiers(trans)
    Enum.any?(nullifiers, &MapSet.member?(stored_nulls, &1))
  end

  @spec any_commitments_already_exist?(
          {:ok, MapSet.t(TResource.commitment())} | :absent,
          TTransaction.t()
        ) :: boolean()
  defp any_commitments_already_exist?(:absent, _) do
    false
  end

  defp any_commitments_already_exist?(
         {:ok, stored_comms},
         trans = %TTransaction{}
       ) do
    commitments = TTransaction.commitments(trans)
    Enum.any?(commitments, &MapSet.member?(stored_comms, &1))
  end

  @spec commitments_exist_in_roots(String.t(), TTransaction.t()) :: bool()
  defp commitments_exist_in_roots(
         node_id,
         trans = %TTransaction{}
       ) do
    latest_root_time =
      for root <- trans.roots, reduce: 0 do
        time ->
          with {:atomic, [{_, height_list, ^root}]} <-
                 :mnesia.transaction(fn ->
                   :mnesia.match_object(
                     {Storage.updates_table(node_id), root, :_}
                   )
                 end) do
            height = hd(height_list)

            if height > time do
              height
            else
              time
            end
          else
            {:atomic, []} -> time
          end
      end

    action_nullifiers = TTransaction.nullifiers(trans)

    if latest_root_time > 0 do
      root_coms = Storage.read(node_id, {latest_root_time, :commitments})

      for <<"NF_", rest::binary>> <- action_nullifiers,
          reduce: MapSet.new([]) do
        cm_set ->
          if ephemeral?(rest) do
            cm_set
          else
            MapSet.put(cm_set, "CM_" <> rest)
          end
      end
      |> MapSet.subset?(root_coms)
    else
      Enum.all?(action_nullifiers, fn <<"NF_", rest::binary>> ->
        ephemeral?(rest)
      end)
    end
  end

  @spec ephemeral?(Noun.noun_atom()) :: boolean()
  defp ephemeral?(jammed_transaction) do
    nock_boolean =
      Nock.Cue.cue(jammed_transaction)
      |> elem(1)
      |> List.pop_at(2)
      |> elem(0)

    nock_boolean in [0, <<>>, <<0>>, []]
  end

  @spec send_value(String.t(), binary(), Noun.t(), pid()) :: :ok | :error
  defp send_value(node_id, id, result, reply_to) do
    # send the value to reply-to address and the topic
    reply_msg = {:read_value, result}
    send(reply_to, reply_msg)
    Ordering.write(node_id, {id, []})
    complete_event(id, {:ok, reply_msg}, node_id)
  end

  @spec blob_store(String.t(), binary(), Noun.t()) :: :ok | :error
  def blob_store(node_id, id, result) do
    key = :crypto.hash(:sha256, :erlang.term_to_binary(result))
    Ordering.write(node_id, {id, [{key, result}]})
    complete_event(id, {:ok, key}, node_id)
  end

  @spec store_value(String.t(), binary(), Noun.t()) :: :ok | :error
  def store_value(node_id, id, result) do
    with {:ok, list} <- result |> Noun.list_nock_to_erlang_safe(),
         true <-
           Enum.all?(list, fn
             [_ | _] -> true
             _ -> false
           end) do
      Ordering.write(
        node_id,
        {id, list |> Enum.map(fn [k | v] -> {k, v} end)}
      )

      complete_event(id, {:ok, list}, node_id)
    else
      _ -> :error
    end
  end

  @spec error_handle(String.t(), binary()) :: :ok
  defp error_handle(node_id, id) do
    result_event(id, :error, node_id)
    Ordering.write(node_id, {id, []})
    complete_event(id, :error, node_id)
  end

  @spec complete_event(String.t(), :error | {:ok, any()}, String.t()) :: :ok
  defp complete_event(id, result, node_id) do
    event =
      Node.Event.new_with_body(node_id, %__MODULE__.CompleteEvent{
        tx_id: id,
        tx_result: result
      })

    EventBroker.event(event)
  end

  @spec result_event(String.t(), any(), String.t()) :: :ok
  defp result_event(id, result, node_id) do
    event =
      Node.Event.new_with_body(node_id, %__MODULE__.ResultEvent{
        tx_id: id,
        vm_result: result
      })

    EventBroker.event(event)
  end

  @spec nullifier_event(MapSet.t(binary()), String.t()) :: :ok
  defp nullifier_event(set, node_id) do
    event =
      Node.Event.new_with_body(node_id, %__MODULE__.NullifierEvent{
        nullifiers: set
      })

    EventBroker.event(event)
  end
end<|MERGE_RESOLUTION|>--- conflicted
+++ resolved
@@ -35,9 +35,6 @@
   @type transaction() :: {backend(), Noun.t() | binary()}
 
   typedstruct enforce: true, module: ResultEvent do
-<<<<<<< HEAD
-    field(:tx_id, binary())
-=======
     @typedoc """
     I hold the content of the Result Event, which conveys the result of
     the transaction candidate code execution on the Anoma VM to
@@ -48,15 +45,11 @@
     - `:tx_result`          - VM execution result; either :error or an
                               {:ok, noun} tuple.
     """
-    field(:tx_id, integer())
->>>>>>> 04089513
+    field(:tx_id, binary())
     field(:vm_result, {:ok, Noun.t()} | :error)
   end
 
   typedstruct enforce: true, module: CompleteEvent do
-<<<<<<< HEAD
-    field(:tx_id, binary())
-=======
     @typedoc """
     I hold the content of the Complete Event, which communicates the result
     of the transaction candidate execution to the Executor engine.
@@ -66,8 +59,7 @@
     - `:tx_result`          - Execution result; either :error or an
                               {:ok, value} tuple.
     """
-    field(:tx_id, integer())
->>>>>>> 04089513
+    field(:tx_id, binary())
     field(:tx_result, {:ok, any()} | :error)
   end
 
