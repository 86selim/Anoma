defmodule Anoma.Node.Supervisor do
  @moduledoc """
  I am the top level supervisor for the Anoma node.
  """

  use Supervisor

  require Logger

  def child_spec(args) do
    %{
      id: __MODULE__,
      start: {__MODULE__, :start_link, [args]},
      restart: :temporary
    }
  end

  def start_link(args) do
    args = Keyword.validate!(args, [:node_id, :grpc_port])
    name = Anoma.Node.Registry.via(args[:node_id], __MODULE__)
    Supervisor.start_link(__MODULE__, args, name: name)
  end

  def init(args) do
    Logger.debug("starting node with #{inspect(args)}")
    Process.set_label(__MODULE__)

    args = Keyword.validate!(args, [:node_id, :grpc_port])

    children = [
      {Anoma.Node.Transport.Supervisor,
       node_id: args[:node_id], grpc_port: args[:grpc_port]},
      {Anoma.Node.Transaction.Supervisor, node_id: args[:node_id]},
<<<<<<< HEAD
      {Anoma.Node.Intents.Supervisor, node_id: args[:node_id]},
      {Anoma.Node.Utility.Supervisor, node_id: args[:node_id]},
=======
>>>>>>> d528c35e
      {Anoma.Node.Logging, node_id: args[:node_id]}
    ]

    Supervisor.init(children, strategy: :one_for_all)
  end
end<|MERGE_RESOLUTION|>--- conflicted
+++ resolved
@@ -31,11 +31,7 @@
       {Anoma.Node.Transport.Supervisor,
        node_id: args[:node_id], grpc_port: args[:grpc_port]},
       {Anoma.Node.Transaction.Supervisor, node_id: args[:node_id]},
-<<<<<<< HEAD
       {Anoma.Node.Intents.Supervisor, node_id: args[:node_id]},
-      {Anoma.Node.Utility.Supervisor, node_id: args[:node_id]},
-=======
->>>>>>> d528c35e
       {Anoma.Node.Logging, node_id: args[:node_id]}
     ]
 
