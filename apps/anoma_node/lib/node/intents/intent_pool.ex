--- conflicted
+++ resolved
@@ -253,11 +253,7 @@
     Map.update!(state, :intents, &MapSet.put(&1, intent))
   end
 
-<<<<<<< HEAD
-  defp reject_intents(intents, set) do
-=======
   def reject_intents(intents, set) do
->>>>>>> 20ee77fd
     intents
     |> Enum.filter(
       &MapSet.disjoint?(
