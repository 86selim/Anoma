use std::collections::HashMap;
use std::fs;
use std::io::prelude::*;
use std::io::{self, Write};
use std::path::{Path, PathBuf};
use std::str::FromStr;

use anoma::types::address::{Address, ImplicitAddress};
use anoma::types::key::dkg_session_keys::DkgKeypair;
use anoma::types::key::*;
use anoma::types::masp::{
    ExtendedSpendingKey, ExtendedViewingKey, PaymentAddress,
};
use anoma::types::transaction::EllipticCurve;
use ark_std::rand::prelude::*;
use ark_std::rand::SeedableRng;
use file_lock::{FileLock, FileOptions};
use masp_primitives::zip32::ExtendedFullViewingKey;
use serde::{Deserialize, Serialize};
use thiserror::Error;

use super::alias::{self, Alias};
use super::keys::StoredKeypair;
use super::pre_genesis;
use crate::cli;
use crate::config::genesis::genesis_config::GenesisConfig;

/// Special keys for a validator
#[derive(Serialize, Deserialize, Debug)]
pub struct ValidatorKeys {
    /// Special keypair for signing protocol txs
    pub protocol_keypair: common::SecretKey,
    /// Special session keypair needed by validators for participating
    /// in the DKG protocol
    pub dkg_keypair: Option<DkgKeypair>,
}

impl ValidatorKeys {
    /// Get the protocol keypair
    pub fn get_protocol_keypair(&self) -> &common::SecretKey {
        &self.protocol_keypair
    }
}

/// Special data associated with a validator
#[derive(Serialize, Deserialize, Debug)]
pub struct ValidatorData {
    /// The address associated to a validator
    pub address: Address,
    /// special keys for a validator
    pub keys: ValidatorKeys,
}

#[derive(Serialize, Deserialize, Debug, Default)]
pub struct Store {
    /// Known viewing keys
    view_keys: HashMap<Alias, ExtendedViewingKey>,
    /// Known spending keys
    spend_keys: HashMap<Alias, StoredKeypair<ExtendedSpendingKey>>,
    /// Known payment addresses
    payment_addrs: HashMap<Alias, PaymentAddress>,
    /// Cryptographic keypairs
    keys: HashMap<Alias, StoredKeypair<common::SecretKey>>,
    /// Anoma address book
    addresses: HashMap<Alias, Address>,
    /// Known mappings of public key hashes to their aliases in the `keys`
    /// field. Used for look-up by a public key.
    pkhs: HashMap<PublicKeyHash, Alias>,
    /// Special keys if the wallet belongs to a validator
    pub(crate) validator_data: Option<ValidatorData>,
}

#[derive(Error, Debug)]
pub enum LoadStoreError {
    #[error("Failed decoding the wallet store: {0}")]
    Decode(toml::de::Error),
    #[error("Failed to read the wallet store from {0}: {1}")]
    ReadWallet(String, String),
    #[error("Failed to write the wallet store: {0}")]
    StoreNewWallet(String),
}

impl Store {
    #[cfg(not(feature = "dev"))]
    fn new(genesis: GenesisConfig) -> Self {
        let mut store = Self::default();
        store.add_genesis_addresses(genesis);
        store
    }

    #[cfg(feature = "dev")]
    fn new() -> Self {
        let mut store = Self::default();
        // Pre-load the default keys without encryption
        let no_password = None;
        for (alias, keypair) in super::defaults::keys() {
            let pkh: PublicKeyHash = (&keypair.ref_to()).into();
            store.keys.insert(
                alias.clone(),
                StoredKeypair::new(keypair, no_password.clone()).0,
            );
            store.pkhs.insert(pkh, alias);
        }
        store
            .addresses
            .extend(super::defaults::addresses().into_iter());
        store
    }

    /// Add addresses from a genesis configuration.
    pub fn add_genesis_addresses(&mut self, genesis: GenesisConfig) {
        self.addresses.extend(
            super::defaults::addresses_from_genesis(genesis).into_iter(),
        );
    }

    /// Save the wallet store to a file.
    pub fn save(&self, store_dir: &Path) -> std::io::Result<()> {
        let data = self.encode();
        let wallet_path = wallet_file(store_dir);
        // Make sure the dir exists
        let wallet_dir = wallet_path.parent().unwrap();
        fs::create_dir_all(wallet_dir)?;
        // Write the file
        let options =
            FileOptions::new().create(true).write(true).truncate(true);
        let mut filelock =
            FileLock::lock(wallet_path.to_str().unwrap(), true, options)?;
        filelock.file.write_all(&data)
    }

    /// Load the store file or create a new one without any keys or addresses.
    pub fn load_or_new(store_dir: &Path) -> Result<Self, LoadStoreError> {
        Self::load(store_dir).or_else(|_| {
            let store = Self::default();
            store.save(store_dir).map_err(|err| {
                LoadStoreError::StoreNewWallet(err.to_string())
            })?;
            Ok(store)
        })
    }

    /// Load the store file or create a new one with the default addresses from
    /// the genesis file, if not found.
    pub fn load_or_new_from_genesis(
        store_dir: &Path,
        load_genesis: impl FnOnce() -> GenesisConfig,
    ) -> Result<Self, LoadStoreError> {
        Self::load(store_dir).or_else(|_| {
            #[cfg(not(feature = "dev"))]
            let store = Self::new(load_genesis());
            #[cfg(feature = "dev")]
            let store = {
                // The function is unused in dev
                let _ = load_genesis;
                Self::new()
            };
            store.save(store_dir).map_err(|err| {
                LoadStoreError::StoreNewWallet(err.to_string())
            })?;
            Ok(store)
        })
    }

    /// Attempt to load the store file.
    pub fn load(store_dir: &Path) -> Result<Self, LoadStoreError> {
        let wallet_file = wallet_file(store_dir);
        match FileLock::lock(
            wallet_file.to_str().unwrap(),
            true,
            FileOptions::new().read(true).write(false),
        ) {
            Ok(mut filelock) => {
                let mut store = Vec::<u8>::new();
                filelock.file.read_to_end(&mut store).map_err(|err| {
                    LoadStoreError::ReadWallet(
                        store_dir.to_str().unwrap().into(),
                        err.to_string(),
                    )
                })?;
                Store::decode(store).map_err(LoadStoreError::Decode)
            }
            Err(err) => Err(LoadStoreError::ReadWallet(
                wallet_file.to_string_lossy().into_owned(),
                err.to_string(),
            )),
        }
    }

    /// Find the stored key by an alias, a public key hash or a public key.
    pub fn find_key(
        &self,
        alias_pkh_or_pk: impl AsRef<str>,
    ) -> Option<&StoredKeypair<common::SecretKey>> {
        let alias_pkh_or_pk = alias_pkh_or_pk.as_ref();
        // Try to find by alias
        self.keys
            .get(&alias_pkh_or_pk.into())
            // Try to find by PKH
            .or_else(|| {
                let pkh = PublicKeyHash::from_str(alias_pkh_or_pk).ok()?;
                self.find_key_by_pkh(&pkh)
            })
            // Try to find by PK
            .or_else(|| {
                let pk = common::PublicKey::from_str(alias_pkh_or_pk).ok()?;
                self.find_key_by_pk(&pk)
            })
    }

    pub fn find_spending_key(
        &self,
        alias: impl AsRef<str>,
    ) -> Option<&StoredKeypair<ExtendedSpendingKey>> {
        self.spend_keys.get(&alias.into())
    }

    pub fn find_viewing_key(
        &self,
        alias: impl AsRef<str>,
    ) -> Option<&ExtendedViewingKey> {
        self.view_keys.get(&alias.into())
    }

    pub fn find_payment_addr(
        &self,
        alias: impl AsRef<str>,
    ) -> Option<&PaymentAddress> {
        self.payment_addrs.get(&alias.into())
    }

    /// Find the stored key by a public key.
    pub fn find_key_by_pk(
        &self,
        pk: &common::PublicKey,
    ) -> Option<&StoredKeypair<common::SecretKey>> {
        let pkh = PublicKeyHash::from(pk);
        self.find_key_by_pkh(&pkh)
    }

    /// Find the stored key by a public key hash.
    pub fn find_key_by_pkh(
        &self,
        pkh: &PublicKeyHash,
    ) -> Option<&StoredKeypair<common::SecretKey>> {
        let alias = self.pkhs.get(pkh)?;
        self.keys.get(alias)
    }

    /// Find the stored alias for a public key hash.
    pub fn find_alias_by_pkh(&self, pkh: &PublicKeyHash) -> Option<Alias> {
        self.pkhs.get(pkh).cloned()
    }

    /// Find the stored address by an alias.
    pub fn find_address(&self, alias: impl AsRef<str>) -> Option<&Address> {
        self.addresses.get(&alias.into())
    }

    /// Get all known keys by their alias, paired with PKH, if known.
    pub fn get_keys(
        &self,
    ) -> HashMap<
        Alias,
        (&StoredKeypair<common::SecretKey>, Option<&PublicKeyHash>),
    > {
        let mut keys: HashMap<
            Alias,
            (&StoredKeypair<common::SecretKey>, Option<&PublicKeyHash>),
        > = self
            .pkhs
            .iter()
            .filter_map(|(pkh, alias)| {
                let key = &self.keys.get(alias)?;
                Some((alias.clone(), (*key, Some(pkh))))
            })
            .collect();
        self.keys.iter().for_each(|(alias, key)| {
            if !keys.contains_key(alias) {
                keys.insert(alias.clone(), (key, None));
            }
        });
        keys
    }

    /// Get all known addresses by their alias, paired with PKH, if known.
    pub fn get_addresses(&self) -> &HashMap<Alias, Address> {
        &self.addresses
    }

<<<<<<< HEAD
    /// Get all known payment addresses by their alias.
    pub fn get_payment_addrs(&self) -> &HashMap<Alias, PaymentAddress> {
        &self.payment_addrs
    }

    /// Get all known viewing keys by their alias.
    pub fn get_viewing_keys(&self) -> &HashMap<Alias, ExtendedViewingKey> {
        &self.view_keys
    }

    /// Get all known spending keys by their alias.
    pub fn get_spending_keys(
        &self,
    ) -> &HashMap<Alias, StoredKeypair<ExtendedSpendingKey>> {
        &self.spend_keys
    }

    fn generate_keypair() -> common::SecretKey {
        use rand::rngs::OsRng;
        let mut csprng = OsRng {};
        ed25519::SigScheme::generate(&mut csprng)
            .try_to_sk()
            .unwrap()
    }

    fn generate_spending_key() -> ExtendedSpendingKey {
        use rand::rngs::OsRng;
        let mut spend_key = [0; 32];
        OsRng.fill_bytes(&mut spend_key);
        masp_primitives::zip32::ExtendedSpendingKey::master(spend_key.as_ref())
            .into()
    }

=======
>>>>>>> 992cff06
    /// Generate a new keypair and insert it into the store with the provided
    /// alias. If none provided, the alias will be the public key hash.
    /// If no password is provided, the keypair will be stored raw without
    /// encryption. Returns the alias of the key and a reference-counting
    /// pointer to the key.
    pub fn gen_key(
        &mut self,
        alias: Option<String>,
        password: Option<String>,
<<<<<<< HEAD
    ) -> (Alias, common::SecretKey) {
        let keypair = Self::generate_keypair();
        let pkh: PublicKeyHash = PublicKeyHash::from(&keypair.ref_to());
        let (keypair_to_store, raw_keypair) =
            StoredKeypair::new(keypair, password);
=======
    ) -> (Alias, Rc<common::SecretKey>) {
        let sk = gen_sk();
        let pkh: PublicKeyHash = PublicKeyHash::from(&sk.ref_to());
        let (keypair_to_store, raw_keypair) = StoredKeypair::new(sk, password);
>>>>>>> 992cff06
        let address = Address::Implicit(ImplicitAddress(pkh.clone()));
        let alias: Alias = alias.unwrap_or_else(|| pkh.clone().into()).into();
        if self
            .insert_keypair(alias.clone(), keypair_to_store, pkh)
            .is_none()
        {
            eprintln!("Action cancelled, no changes persisted.");
            cli::safe_exit(1);
        }
        if self.insert_address(alias.clone(), address).is_none() {
            eprintln!("Action cancelled, no changes persisted.");
            cli::safe_exit(1);
        }
        (alias, raw_keypair)
    }

    /// Generate a spending key similarly to how it's done for keypairs
    pub fn gen_spending_key(
        &mut self,
        alias: String,
        password: Option<String>,
    ) -> (Alias, ExtendedSpendingKey) {
        let spendkey = Self::generate_spending_key();
        let viewkey = ExtendedFullViewingKey::from(&spendkey.into()).into();
        let (spendkey_to_store, _raw_spendkey) =
            StoredKeypair::new(spendkey, password);
        let alias = Alias::from(alias);
        if self
            .insert_spending_key(alias.clone(), spendkey_to_store, viewkey)
            .is_none()
        {
            eprintln!("Action cancelled, no changes persisted.");
            cli::safe_exit(1);
        }
        (alias, spendkey)
    }

    /// Generate keypair for signing protocol txs and for the DKG
    /// A protocol keypair may be optionally provided
    ///
    /// Note that this removes the validator data.
    pub fn gen_validator_keys(
        protocol_keypair: Option<common::SecretKey>,
    ) -> ValidatorKeys {
        let protocol_keypair = protocol_keypair.unwrap_or_else(gen_sk);
        let dkg_keypair = ferveo_common::Keypair::<EllipticCurve>::new(
            &mut StdRng::from_entropy(),
        );
        ValidatorKeys {
            protocol_keypair,
            dkg_keypair: Some(dkg_keypair.into()),
        }
    }

    /// Add validator data to the store
    pub fn add_validator_data(
        &mut self,
        address: Address,
        keys: ValidatorKeys,
    ) {
        self.validator_data = Some(ValidatorData { address, keys });
    }

    /// Returns the validator data, if it exists
    pub fn get_validator_data(&self) -> Option<&ValidatorData> {
        self.validator_data.as_ref()
    }

    /// Returns the validator data, if it exists
    pub fn validator_data(self) -> Option<ValidatorData> {
        self.validator_data
    }

    /// Insert a new key with the given alias. If the alias is already used,
    /// will prompt for overwrite/reselection confirmation. If declined, then
    /// keypair is not inserted and nothing is returned, otherwise selected
    /// alias is returned.
    pub(super) fn insert_keypair(
        &mut self,
        alias: Alias,
        keypair: StoredKeypair<common::SecretKey>,
        pkh: PublicKeyHash,
    ) -> Option<Alias> {
        if alias.is_empty() {
            println!(
                "Empty alias given, defaulting to {}.",
                alias = Into::<Alias>::into(pkh.to_string())
            );
        }
        // Addresses and keypairs can share aliases, so first remove any
        // addresses sharing the same namesake before checking if alias has been
        // used.
        let counterpart_address = self.addresses.remove(&alias);
        if self.contains_alias(&alias) {
            match show_overwrite_confirmation(&alias, "a key") {
                ConfirmationResponse::Replace => {}
                ConfirmationResponse::Reselect(new_alias) => {
                    // Restore the removed address in case the recursive prompt
                    // terminates with a cancellation
                    counterpart_address
                        .map(|x| self.addresses.insert(alias.clone(), x));
                    return self.insert_keypair(new_alias, keypair, pkh);
                }
                ConfirmationResponse::Skip => {
                    // Restore the removed address since this insertion action
                    // has now been cancelled
                    counterpart_address
                        .map(|x| self.addresses.insert(alias.clone(), x));
                    return None;
                }
            }
        }
        self.remove_alias(&alias);
        self.keys.insert(alias.clone(), keypair);
        self.pkhs.insert(pkh, alias.clone());
        // Since it is intended for the inserted keypair to share its namesake
        // with the pre-existing address
        counterpart_address.map(|x| self.addresses.insert(alias.clone(), x));
        Some(alias)
    }

    /// Insert spending keys similarly to how it's done for keypairs
    pub fn insert_spending_key(
        &mut self,
        alias: Alias,
        spendkey: StoredKeypair<ExtendedSpendingKey>,
        viewkey: ExtendedViewingKey,
    ) -> Option<Alias> {
        if alias.is_empty() {
            eprintln!("Empty alias given.");
            return None;
        }
        if self.contains_alias(&alias) {
            match show_overwrite_confirmation(&alias, "a spending key") {
                ConfirmationResponse::Replace => {}
                ConfirmationResponse::Reselect(new_alias) => {
                    return self
                        .insert_spending_key(new_alias, spendkey, viewkey);
                }
                ConfirmationResponse::Skip => return None,
            }
        }
        self.remove_alias(&alias);
        self.spend_keys.insert(alias.clone(), spendkey);
        // Simultaneously add the derived viewing key to ease balance viewing
        self.view_keys.insert(alias.clone(), viewkey);
        Some(alias)
    }

    /// Insert viewing keys similarly to how it's done for keypairs
    pub fn insert_viewing_key(
        &mut self,
        alias: Alias,
        viewkey: ExtendedViewingKey,
    ) -> Option<Alias> {
        if alias.is_empty() {
            eprintln!("Empty alias given.");
            return None;
        }
        if self.contains_alias(&alias) {
            match show_overwrite_confirmation(&alias, "a viewing key") {
                ConfirmationResponse::Replace => {}
                ConfirmationResponse::Reselect(new_alias) => {
                    return self.insert_viewing_key(new_alias, viewkey);
                }
                ConfirmationResponse::Skip => return None,
            }
        }
        self.remove_alias(&alias);
        self.view_keys.insert(alias.clone(), viewkey);
        Some(alias)
    }

    /// Check if any map of the wallet contains the given alias
    fn contains_alias(&self, alias: &Alias) -> bool {
        self.payment_addrs.contains_key(alias)
            || self.view_keys.contains_key(alias)
            || self.spend_keys.contains_key(alias)
            || self.keys.contains_key(alias)
            || self.addresses.contains_key(alias)
    }

    /// Completely remove the given alias from all maps in the wallet
    fn remove_alias(&mut self, alias: &Alias) {
        self.payment_addrs.remove(alias);
        self.view_keys.remove(alias);
        self.spend_keys.remove(alias);
        self.keys.remove(alias);
        self.addresses.remove(alias);
        self.pkhs.retain(|_key, val| val != alias);
    }

    /// Insert payment addresses similarly to how it's done for keypairs
    pub fn insert_payment_addr(
        &mut self,
        alias: Alias,
        payment_addr: PaymentAddress,
    ) -> Option<Alias> {
        if alias.is_empty() {
            eprintln!("Empty alias given.");
            return None;
        }
        if self.contains_alias(&alias) {
            match show_overwrite_confirmation(&alias, "a payment address") {
                ConfirmationResponse::Replace => {}
                ConfirmationResponse::Reselect(new_alias) => {
                    return self.insert_payment_addr(new_alias, payment_addr);
                }
                ConfirmationResponse::Skip => return None,
            }
        }
        self.remove_alias(&alias);
        self.payment_addrs.insert(alias.clone(), payment_addr);
        Some(alias)
    }

    /// Helper function to restore keypair given alias-keypair mapping and the
    /// pkhs-alias mapping.
    fn restore_keypair(
        &mut self,
        alias: Alias,
        key: Option<StoredKeypair<common::SecretKey>>,
        pkh: Option<PublicKeyHash>,
    ) {
        key.map(|x| self.keys.insert(alias.clone(), x));
        pkh.map(|x| self.pkhs.insert(x, alias.clone()));
    }

    /// Insert a new address with the given alias. If the alias is already used,
    /// will prompt for overwrite/reselection confirmation, which when declined,
    /// the address won't be added. Return the selected alias if the address has
    /// been added.
    pub fn insert_address(
        &mut self,
        alias: Alias,
        address: Address,
    ) -> Option<Alias> {
        if alias.is_empty() {
            println!(
                "Empty alias given, defaulting to {}.",
                alias = address.encode()
            );
        }
        // Addresses and keypairs can share aliases, so first remove any keys
        // sharing the same namesake before checking if alias has been used.
        let counterpart_key = self.keys.remove(&alias);
        let mut counterpart_pkh = None;
        self.pkhs.retain(|k, v| {
            if v == &alias {
                counterpart_pkh = Some(k.clone());
                false
            } else {
                true
            }
        });
        if self.contains_alias(&alias) {
            match show_overwrite_confirmation(&alias, "an address") {
                ConfirmationResponse::Replace => {}
                ConfirmationResponse::Reselect(new_alias) => {
                    // Restore the removed keypair in case the recursive prompt
                    // terminates with a cancellation
                    self.restore_keypair(
                        alias,
                        counterpart_key,
                        counterpart_pkh,
                    );
                    return self.insert_address(new_alias, address);
                }
                ConfirmationResponse::Skip => {
                    // Restore the removed keypair since this insertion action
                    // has now been cancelled
                    self.restore_keypair(
                        alias,
                        counterpart_key,
                        counterpart_pkh,
                    );
                    return None;
                }
            }
        }
        self.remove_alias(&alias);
        self.addresses.insert(alias.clone(), address);
        // Since it is intended for the inserted address to share its namesake
        // with the pre-existing keypair
        self.restore_keypair(alias.clone(), counterpart_key, counterpart_pkh);
        Some(alias)
    }

    /// Extend this store from pre-genesis validator wallet.
    pub fn extend_from_pre_genesis_validator(
        &mut self,
        validator_address: Address,
        validator_alias: Alias,
        other: pre_genesis::ValidatorWallet,
    ) {
        let account_key_alias = alias::validator_key(&validator_alias);
        let rewards_key_alias = alias::validator_rewards_key(&validator_alias);
        let consensus_key_alias =
            alias::validator_consensus_key(&validator_alias);
        let tendermint_node_key_alias =
            alias::validator_tendermint_node_key(&validator_alias);

        let keys = [
            (account_key_alias.clone(), other.store.account_key),
            (rewards_key_alias.clone(), other.store.rewards_key),
            (consensus_key_alias.clone(), other.store.consensus_key),
            (
                tendermint_node_key_alias.clone(),
                other.store.tendermint_node_key,
            ),
        ];
        self.keys.extend(keys.into_iter());

        let account_pk = other.account_key.ref_to();
        let rewards_pk = other.rewards_key.ref_to();
        let consensus_pk = other.consensus_key.ref_to();
        let tendermint_node_pk = other.tendermint_node_key.ref_to();
        let addresses = [
            (account_key_alias.clone(), (&account_pk).into()),
            (rewards_key_alias.clone(), (&rewards_pk).into()),
            (consensus_key_alias.clone(), (&consensus_pk).into()),
            (
                tendermint_node_key_alias.clone(),
                (&tendermint_node_pk).into(),
            ),
        ];
        self.addresses.extend(addresses.into_iter());

        let pkhs = [
            ((&account_pk).into(), account_key_alias),
            ((&rewards_pk).into(), rewards_key_alias),
            ((&consensus_pk).into(), consensus_key_alias),
            ((&tendermint_node_pk).into(), tendermint_node_key_alias),
        ];
        self.pkhs.extend(pkhs.into_iter());

        self.validator_data = Some(ValidatorData {
            address: validator_address,
            keys: other.store.validator_keys,
        });
    }

    fn decode(data: Vec<u8>) -> Result<Self, toml::de::Error> {
        toml::from_slice(&data)
    }

    fn encode(&self) -> Vec<u8> {
        toml::to_vec(self).expect("Serializing of store shouldn't fail")
    }
}

enum ConfirmationResponse {
    Replace,
    Reselect(Alias),
    Skip,
}

/// The given alias has been selected but conflicts with another alias in
/// the store. Offer the user to either replace existing mapping, alter the
/// chosen alias to a name of their chosing, or cancel the aliasing.

fn show_overwrite_confirmation(
    alias: &Alias,
    alias_for: &str,
) -> ConfirmationResponse {
    print!(
        "You're trying to create an alias \"{}\" that already exists for {} \
         in your store.\nWould you like to replace it? \
         s(k)ip/re(p)lace/re(s)elect: ",
        alias, alias_for
    );
    io::stdout().flush().unwrap();

    let mut buffer = String::new();
    // Get the user to select between 3 choices
    match io::stdin().read_line(&mut buffer) {
        Ok(size) if size > 0 => {
            // Isolate the single character representing the choice
            let byte = buffer.chars().next().unwrap();
            buffer.clear();
            match byte {
                'p' | 'P' => return ConfirmationResponse::Replace,
                's' | 'S' => {
                    // In the case of reselection, elicit new alias
                    print!("Please enter a different alias: ");
                    io::stdout().flush().unwrap();
                    if io::stdin().read_line(&mut buffer).is_ok() {
                        return ConfirmationResponse::Reselect(
                            buffer.trim().into(),
                        );
                    }
                }
                'k' | 'K' => return ConfirmationResponse::Skip,
                // Input is senseless fall through to repeat prompt
                _ => {}
            };
        }
        _ => {}
    }
    // Input is senseless fall through to repeat prompt
    println!("Invalid option, try again.");
    show_overwrite_confirmation(alias, alias_for)
}

/// Wallet file name
const FILE_NAME: &str = "wallet.toml";

/// Get the path to the wallet store.
pub fn wallet_file(store_dir: impl AsRef<Path>) -> PathBuf {
    store_dir.as_ref().join(FILE_NAME)
}

/// Generate a new secret key.
pub fn gen_sk() -> common::SecretKey {
    use rand::rngs::OsRng;
    let mut csprng = OsRng {};
    ed25519::SigScheme::generate(&mut csprng)
        .try_to_sk()
        .unwrap()
}

#[cfg(all(test, feature = "dev"))]
mod test_wallet {
    use super::*;

    #[test]
    fn test_toml_roundtrip() {
        let mut store = Store::new();
        let validator_keys = Store::gen_validator_keys(None);
        store.add_validator_data(
            Address::decode("atest1v4ehgw36x3prswzxggunzv6pxqmnvdj9xvcyzvpsggeyvs3cg9qnywf589qnwvfsg5erg3fkl09rg5").unwrap(),
            validator_keys
        );
        let data = store.encode();
        let _ = Store::decode(data).expect("Test failed");
    }
}<|MERGE_RESOLUTION|>--- conflicted
+++ resolved
@@ -288,7 +288,6 @@
         &self.addresses
     }
 
-<<<<<<< HEAD
     /// Get all known payment addresses by their alias.
     pub fn get_payment_addrs(&self) -> &HashMap<Alias, PaymentAddress> {
         &self.payment_addrs
@@ -322,8 +321,6 @@
             .into()
     }
 
-=======
->>>>>>> 992cff06
     /// Generate a new keypair and insert it into the store with the provided
     /// alias. If none provided, the alias will be the public key hash.
     /// If no password is provided, the keypair will be stored raw without
@@ -333,18 +330,10 @@
         &mut self,
         alias: Option<String>,
         password: Option<String>,
-<<<<<<< HEAD
     ) -> (Alias, common::SecretKey) {
-        let keypair = Self::generate_keypair();
-        let pkh: PublicKeyHash = PublicKeyHash::from(&keypair.ref_to());
-        let (keypair_to_store, raw_keypair) =
-            StoredKeypair::new(keypair, password);
-=======
-    ) -> (Alias, Rc<common::SecretKey>) {
         let sk = gen_sk();
         let pkh: PublicKeyHash = PublicKeyHash::from(&sk.ref_to());
         let (keypair_to_store, raw_keypair) = StoredKeypair::new(sk, password);
->>>>>>> 992cff06
         let address = Address::Implicit(ImplicitAddress(pkh.clone()));
         let alias: Alias = alias.unwrap_or_else(|| pkh.clone().into()).into();
         if self
