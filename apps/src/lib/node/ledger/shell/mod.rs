--- conflicted
+++ resolved
@@ -38,12 +38,9 @@
     EllipticCurve, PairingEngine, TxType, UpdateDkgSessionKey, WrapperTx,
 };
 use anoma::types::{address, key, token};
-<<<<<<< HEAD
-use ark_std::rand::SeedableRng;
-=======
 use anoma::vm::wasm::{TxCache, VpCache};
 use anoma::vm::WasmCacheRwAccess;
->>>>>>> 15a8e914
+use ark_std::rand::SeedableRng;
 use borsh::{BorshDeserialize, BorshSerialize};
 use ferveo::dkg::Params as DkgParams;
 use num_derive::{FromPrimitive, ToPrimitive};
@@ -236,13 +233,10 @@
     pub fn new(
         config: config::Ledger,
         wasm_dir: PathBuf,
-<<<<<<< HEAD
         broadcast_sender: UnboundedSender<Vec<u8>>,
-=======
         db_cache: Option<&D::Cache>,
         vp_wasm_compilation_cache: u64,
         tx_wasm_compilation_cache: u64,
->>>>>>> 15a8e914
     ) -> Self {
         let chain_id = config.chain_id;
         let db_path = config.shell.db_dir(&chain_id);
@@ -252,13 +246,8 @@
             std::fs::create_dir(&base_dir)
                 .expect("Creating directory for Anoma should not fail");
         }
-<<<<<<< HEAD
-
         // load last state from storage
-        let mut storage = Storage::open(db_path, chain_id.clone());
-=======
         let mut storage = Storage::open(db_path, chain_id.clone(), db_cache);
->>>>>>> 15a8e914
         storage
             .load_last_state()
             .map_err(|e| {
@@ -285,7 +274,10 @@
             Default::default()
         };
 
-<<<<<<< HEAD
+        let vp_wasm_cache_dir =
+            base_dir.join(chain_id.as_str()).join("vp_wasm_cache");
+        let tx_wasm_cache_dir =
+            base_dir.join(chain_id.as_str()).join("tx_wasm_cache");
         // load in keys and address from wallet if mode is set to `Validator`
         let mode = match mode {
             TendermintMode::Validator => {
@@ -354,12 +346,6 @@
             TendermintMode::Seed => ShellMode::Seed,
         };
 
-=======
-        let vp_wasm_cache_dir =
-            base_dir.join(chain_id.as_str()).join("vp_wasm_cache");
-        let tx_wasm_cache_dir =
-            base_dir.join(chain_id.as_str()).join("tx_wasm_cache");
->>>>>>> 15a8e914
         Self {
             chain_id,
             storage,
@@ -809,7 +795,8 @@
         pub fn new() -> (Self, UnboundedReceiver<Vec<u8>>) {
             let (sender, receiver) = tokio::sync::mpsc::unbounded_channel();
             let base_dir = tempdir().unwrap().as_ref().canonicalize().unwrap();
-<<<<<<< HEAD
+            let vp_wasm_compilation_cache = 50 * 1024 * 1024; // 50 kiB
+            let tx_wasm_compilation_cache = 50 * 1024 * 1024; // 50 kiB
             (
                 Self {
                     shell: Shell::<MockDB, Sha256Hasher>::new(
@@ -820,25 +807,13 @@
                         ),
                         top_level_directory().join("wasm"),
                         sender,
+                        None,
+                        vp_wasm_compilation_cache,
+                        tx_wasm_compilation_cache,
                     ),
                 },
                 receiver,
             )
-=======
-            let vp_wasm_compilation_cache = 50 * 1024 * 1024; // 50 kiB
-            let tx_wasm_compilation_cache = 50 * 1024 * 1024; // 50 kiB
-            Self {
-                shell: Shell::<MockDB, Sha256Hasher>::new(
-                    base_dir.clone(),
-                    base_dir.join("db").join("anoma-devchain-00000"),
-                    Default::default(),
-                    top_level_directory().join("wasm"),
-                    None,
-                    vp_wasm_compilation_cache,
-                    tx_wasm_compilation_cache,
-                ),
-            }
->>>>>>> 15a8e914
         }
 
         /// Forward a InitChain request and expect a success
@@ -930,12 +905,9 @@
     fn test_tx_queue_persistence() {
         let base_dir = tempdir().unwrap().as_ref().canonicalize().unwrap();
         // we have to use RocksDB for this test
-<<<<<<< HEAD
         let (sender, _) = tokio::sync::mpsc::unbounded_channel();
-=======
         let vp_wasm_compilation_cache = 50 * 1024 * 1024; // 50 kiB
         let tx_wasm_compilation_cache = 50 * 1024 * 1024; // 50 kiB
->>>>>>> 15a8e914
         let mut shell = Shell::<PersistentDB, PersistentStorageHasher>::new(
             config::Ledger::new(
                 base_dir.clone(),
@@ -943,13 +915,10 @@
                 TendermintMode::Validator,
             ),
             top_level_directory().join("wasm"),
-<<<<<<< HEAD
             sender.clone(),
-=======
             None,
             vp_wasm_compilation_cache,
             tx_wasm_compilation_cache,
->>>>>>> 15a8e914
         );
         let keypair = gen_keypair();
         // enqueue a wrapper tx
@@ -1003,13 +972,10 @@
                 TendermintMode::Validator,
             ),
             top_level_directory().join("wasm"),
-<<<<<<< HEAD
             sender,
-=======
             None,
             vp_wasm_compilation_cache,
             tx_wasm_compilation_cache,
->>>>>>> 15a8e914
         );
         assert!(!shell.tx_queue.is_empty());
     }
@@ -1021,12 +987,9 @@
     fn test_tx_queue_must_exist() {
         let base_dir = tempdir().unwrap().as_ref().canonicalize().unwrap();
         // we have to use RocksDB for this test
-<<<<<<< HEAD
-        let (sender, _) = tokio::sync::mpsc::unbounded_channel();
-=======
         let vp_wasm_compilation_cache = 50 * 1024 * 1024; // 50 kiB
         let tx_wasm_compilation_cache = 50 * 1024 * 1024; // 50 kiB
->>>>>>> 15a8e914
+        let (sender, _) = tokio::sync::mpsc::unbounded_channel();
         let mut shell = Shell::<PersistentDB, PersistentStorageHasher>::new(
             config::Ledger::new(
                 base_dir.clone(),
@@ -1034,13 +997,10 @@
                 TendermintMode::Validator,
             ),
             top_level_directory().join("wasm"),
-<<<<<<< HEAD
             sender.clone(),
-=======
             None,
             vp_wasm_compilation_cache,
             tx_wasm_compilation_cache,
->>>>>>> 15a8e914
         );
         let keypair = gen_keypair();
         // enqueue a wrapper tx
@@ -1095,13 +1055,10 @@
                 TendermintMode::Validator,
             ),
             top_level_directory().join("wasm"),
-<<<<<<< HEAD
             sender,
-=======
             None,
             vp_wasm_compilation_cache,
             tx_wasm_compilation_cache,
->>>>>>> 15a8e914
         );
     }
 }