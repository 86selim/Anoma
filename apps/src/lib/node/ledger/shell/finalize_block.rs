//! Implementation of the `FinalizeBlock` ABCI++ method for the Shell

<<<<<<< HEAD
use anoma::types::storage::{BlockHash, BlockResults, TxIndex};
=======
use anoma::ledger::governance::storage as gov_storage;
use anoma::ledger::governance::utils::{
    compute_tally, get_proposal_votes, ProposalEvent,
};
use anoma::ledger::governance::vp::ADDRESS as gov_address;
use anoma::ledger::storage::types::encode;
use anoma::ledger::treasury::ADDRESS as treasury_address;
use anoma::types::address::{xan as m1t, Address};
use anoma::types::governance::TallyResult;
use anoma::types::storage::{BlockHash, Epoch, Header};
>>>>>>> 992cff06
#[cfg(not(feature = "ABCI"))]
use tendermint_proto::abci::Misbehavior as Evidence;
#[cfg(not(feature = "ABCI"))]
use tendermint_proto::crypto::PublicKey as TendermintPublicKey;
#[cfg(feature = "ABCI")]
use tendermint_proto_abci::abci::Evidence;
#[cfg(feature = "ABCI")]
use tendermint_proto_abci::crypto::PublicKey as TendermintPublicKey;

use super::*;
use crate::node::ledger::events::EventType;

impl<D, H> Shell<D, H>
where
    D: DB + for<'iter> DBIter<'iter> + Sync + 'static,
    H: StorageHasher + Sync + 'static,
{
    /// Updates the chain with new header, height, etc. Also keeps track
    /// of epoch changes and applies associated updates to validator sets,
    /// etc. as necessary.
    ///
    /// Validate and apply decrypted transactions unless
    /// [`Shell::process_proposal`] detected that they were not submitted in
    /// correct order or more decrypted txs arrived than expected. In that
    /// case, all decrypted transactions are not applied and must be
    /// included in the next `Shell::prepare_proposal` call.
    ///
    /// Incoming wrapper txs need no further validation. They
    /// are added to the block.
    ///
    /// Error codes:
    ///   0: Ok
    ///   1: Invalid tx
    ///   2: Tx is invalidly signed
    ///   3: Wasm runtime error
    ///   4: Invalid order of decrypted txs
    ///   5. More decrypted txs than expected
    pub fn finalize_block(
        &mut self,
        req: shim::request::FinalizeBlock,
    ) -> Result<shim::response::FinalizeBlock> {
        let mut response = shim::response::FinalizeBlock::default();
        // begin the next block and check if a new epoch began
        let (height, new_epoch) =
            self.update_state(req.header, req.hash, req.byzantine_validators);

<<<<<<< HEAD
        // Tracks the accepted transactions
        self.storage.block.results = BlockResults::with_len(req.txs.len());
        for (tx_index, processed_tx) in req.txs.iter().enumerate() {
=======
        if new_epoch {
            for id in std::mem::take(&mut self.proposal_data) {
                let proposal_funds_key = gov_storage::get_funds_key(id);
                let proposal_start_epoch_key =
                    gov_storage::get_voting_start_epoch_key(id);

                let funds = self
                    .read_storage_key::<token::Amount>(&proposal_funds_key)
                    .ok_or_else(|| {
                        Error::BadProposal(
                            id,
                            "Invalid proposal funds.".to_string(),
                        )
                    })?;
                let proposal_start_epoch = self
                    .read_storage_key::<Epoch>(&proposal_start_epoch_key)
                    .ok_or_else(|| {
                        Error::BadProposal(
                            id,
                            "Invalid proposal start_epoch.".to_string(),
                        )
                    })?;

                let votes =
                    get_proposal_votes(&self.storage, proposal_start_epoch, id);
                let tally_result =
                    compute_tally(&self.storage, proposal_start_epoch, votes);

                let transfer_address = match tally_result {
                    TallyResult::Passed => {
                        let proposal_author_key =
                            gov_storage::get_author_key(id);
                        let proposal_author = self
                            .read_storage_key::<Address>(&proposal_author_key)
                            .ok_or_else(|| {
                                Error::BadProposal(
                                    id,
                                    "Invalid proposal author.".to_string(),
                                )
                            })?;

                        let proposal_code_key =
                            gov_storage::get_proposal_code_key(id);
                        let proposal_code =
                            self.read_storage_key_bytes(&proposal_code_key);
                        match proposal_code {
                            Some(proposal_code) => {
                                let tx =
                                    Tx::new(proposal_code, Some(encode(&id)));
                                let tx_type = TxType::Decrypted(
                                    DecryptedTx::Decrypted(tx),
                                );
                                let pending_execution_key =
                                    gov_storage::get_proposal_execution_key(id);
                                self.storage
                                    .write(&pending_execution_key, "")
                                    .expect(
                                        "Should be able to write to storage.",
                                    );
                                let tx_result = protocol::apply_tx(
                                    tx_type,
                                    0, /*  this is used to compute the fee
                                        * based on the code size. We dont
                                        * need it here. */
                                    &mut BlockGasMeter::default(),
                                    &mut self.write_log,
                                    &self.storage,
                                    &mut self.vp_wasm_cache,
                                    &mut self.tx_wasm_cache,
                                );
                                self.storage
                                    .delete(&pending_execution_key)
                                    .expect(
                                        "Should be able to delete the storage.",
                                    );
                                match tx_result {
                                    Ok(tx_result) => {
                                        if tx_result.is_accepted() {
                                            self.write_log.commit_tx();
                                            let proposal_event: Event =
                                                ProposalEvent::new(
                                                    EventType::Proposal
                                                        .to_string(),
                                                    TallyResult::Passed,
                                                    id,
                                                    true,
                                                    true,
                                                )
                                                .into();
                                            response
                                                .events
                                                .push(proposal_event);

                                            proposal_author
                                        } else {
                                            self.write_log.drop_tx();
                                            let proposal_event: Event =
                                                ProposalEvent::new(
                                                    EventType::Proposal
                                                        .to_string(),
                                                    TallyResult::Passed,
                                                    id,
                                                    true,
                                                    false,
                                                )
                                                .into();
                                            response
                                                .events
                                                .push(proposal_event);

                                            treasury_address
                                        }
                                    }
                                    Err(_e) => {
                                        self.write_log.drop_tx();
                                        let proposal_event: Event =
                                            ProposalEvent::new(
                                                EventType::Proposal.to_string(),
                                                TallyResult::Passed,
                                                id,
                                                true,
                                                false,
                                            )
                                            .into();
                                        response.events.push(proposal_event);

                                        treasury_address
                                    }
                                }
                            }
                            None => {
                                let proposal_event: Event = ProposalEvent::new(
                                    EventType::Proposal.to_string(),
                                    TallyResult::Passed,
                                    id,
                                    false,
                                    false,
                                )
                                .into();
                                response.events.push(proposal_event);

                                proposal_author
                            }
                        }
                    }
                    TallyResult::Rejected | TallyResult::Unknown => {
                        let proposal_event: Event = ProposalEvent::new(
                            EventType::Proposal.to_string(),
                            TallyResult::Rejected,
                            id,
                            false,
                            false,
                        )
                        .into();
                        response.events.push(proposal_event);

                        treasury_address
                    }
                };

                // transfer proposal locked funds
                self.storage.transfer(
                    &m1t(),
                    funds,
                    &gov_address,
                    &transfer_address,
                );
            }
        }

        for processed_tx in &req.txs {
>>>>>>> 992cff06
            let tx = if let Ok(tx) = Tx::try_from(processed_tx.tx.as_ref()) {
                tx
            } else {
                tracing::error!(
                    "FinalizeBlock received a tx that could not be \
                     deserialized to a Tx type. This is likely a protocol \
                     transaction."
                );
                continue;
            };
            let tx_length = processed_tx.tx.len();
            // If [`process_proposal`] rejected a Tx due to invalid signature,
            // emit an event here and move on to next tx.
            if ErrorCodes::from_u32(processed_tx.result.code).unwrap()
                == ErrorCodes::InvalidSig
            {
                let mut tx_event = match process_tx(tx.clone()) {
                    Ok(tx @ TxType::Wrapper(_))
                    | Ok(tx @ TxType::Protocol(_)) => {
                        Event::new_tx_event(&tx, height.0)
                    }
                    _ => match TxType::try_from(tx) {
                        Ok(tx @ TxType::Wrapper(_))
                        | Ok(tx @ TxType::Protocol(_)) => {
                            Event::new_tx_event(&tx, height.0)
                        }
                        _ => {
                            tracing::error!(
                                "Internal logic error: FinalizeBlock received \
                                 a tx with an invalid signature error code \
                                 that could not be deserialized to a \
                                 WrapperTx / ProtocolTx type"
                            );
                            continue;
                        }
                    },
                };
                tx_event["code"] = processed_tx.result.code.to_string();
                tx_event["info"] =
                    format!("Tx rejected: {}", &processed_tx.result.info);
                tx_event["gas_used"] = "0".into();
                response.events.push(tx_event);
                continue;
            }

            let tx_type = if let Ok(tx_type) = process_tx(tx) {
                tx_type
            } else {
                tracing::error!(
                    "Internal logic error: FinalizeBlock received tx that \
                     could not be deserialized to a valid TxType"
                );
                continue;
            };
            // If [`process_proposal`] rejected a Tx, emit an event here and
            // move on to next tx
            if ErrorCodes::from_u32(processed_tx.result.code).unwrap()
                != ErrorCodes::Ok
            {
                let mut tx_event = Event::new_tx_event(&tx_type, height.0);
                tx_event["code"] = processed_tx.result.code.to_string();
                tx_event["info"] =
                    format!("Tx rejected: {}", &processed_tx.result.info);
                tx_event["gas_used"] = "0".into();
                response.events.push(tx_event);
                // if the rejected tx was decrypted, remove it
                // from the queue of txs to be processed
                if let TxType::Decrypted(_) = &tx_type {
                    self.storage.tx_queue.pop();
                }
                continue;
            }

            let mut tx_event = match &tx_type {
                TxType::Wrapper(_wrapper) => {
                    if !cfg!(feature = "ABCI") {
                        self.storage.tx_queue.push(_wrapper.clone());
                    }
                    Event::new_tx_event(&tx_type, height.0)
                }
                TxType::Decrypted(inner) => {
                    // We remove the corresponding wrapper tx from the queue
                    if !cfg!(feature = "ABCI") {
                        self.storage.tx_queue.pop();
                    }
                    let mut event = Event::new_tx_event(&tx_type, height.0);
                    if let DecryptedTx::Undecryptable(_) = inner {
                        event["log"] =
                            "Transaction could not be decrypted.".into();
                        event["code"] = ErrorCodes::Undecryptable.into();
                    }
                    event
                }
                TxType::Raw(_) => {
                    tracing::error!(
                        "Internal logic error: FinalizeBlock received a \
                         TxType::Raw transaction"
                    );
                    continue;
                }
                TxType::Protocol(_) => {
                    tracing::error!(
                        "Internal logic error: FinalizeBlock received a \
                         TxType::Protocol transaction"
                    );
                    continue;
                }
            };

            match protocol::apply_tx(
                tx_type,
                tx_length,
                TxIndex(
                    tx_index
                        .try_into()
                        .expect("transaction index out of bounds"),
                ),
                &mut self.gas_meter,
                &mut self.write_log,
                &self.storage,
                &mut self.vp_wasm_cache,
                &mut self.tx_wasm_cache,
            )
            .map_err(Error::TxApply)
            {
                Ok(result) => {
                    if result.is_accepted() {
                        tracing::info!(
                            "all VPs accepted transaction {} storage \
                             modification {:#?}",
                            tx_event["hash"],
                            result
                        );
                        self.write_log.commit_tx();
<<<<<<< HEAD
                        if !tx_result.contains_key("code") {
                            tx_result["code"] = ErrorCodes::Ok.into();
                            self.storage.block.results.accept(tx_index);
=======
                        if !tx_event.contains_key("code") {
                            tx_event["code"] = ErrorCodes::Ok.into();
>>>>>>> 992cff06
                        }
                        if let Some(ibc_event) = &result.ibc_event {
                            // Add the IBC event besides the tx_event
                            let event = Event::from(ibc_event.clone());
                            response.events.push(event);
                        }
                        match serde_json::to_string(
                            &result.initialized_accounts,
                        ) {
                            Ok(initialized_accounts) => {
                                tx_event["initialized_accounts"] =
                                    initialized_accounts;
                            }
                            Err(err) => {
                                tracing::error!(
                                    "Failed to serialize the initialized \
                                     accounts: {}",
                                    err
                                );
                            }
                        }
                    } else {
                        tracing::info!(
                            "some VPs rejected transaction {} storage \
                             modification {:#?}",
                            tx_event["hash"],
                            result.vps_result.rejected_vps
                        );
                        self.write_log.drop_tx();
                        tx_event["code"] = ErrorCodes::InvalidTx.into();
                    }
                    tx_event["gas_used"] = result.gas_used.to_string();
                    tx_event["info"] = result.to_string();
                }
                Err(msg) => {
                    tracing::info!(
                        "Transaction {} failed with: {}",
                        tx_event["hash"],
                        msg
                    );
                    self.write_log.drop_tx();
                    tx_event["gas_used"] = self
                        .gas_meter
                        .get_current_transaction_gas()
                        .to_string();
                    tx_event["info"] = msg.to_string();
                    tx_event["code"] = ErrorCodes::WasmRuntimeError.into();
                }
            }
            response.events.push(tx_event);
        }
        self.reset_tx_queue_iter();

        if new_epoch {
            self.update_epoch(&mut response);
        }

        let _ = self
            .gas_meter
            .finalize_transaction()
            .map_err(|_| Error::GasOverflow)?;
        Ok(response)
    }

    /// Sets the metadata necessary for a new block, including
    /// the hash, height, validator changes, and evidence of
    /// byzantine behavior. Applies slashes if necessary.
    /// Returns a bool indicating if a new epoch began and
    /// the height of the new block.
    fn update_state(
        &mut self,
        header: Header,
        hash: BlockHash,
        byzantine_validators: Vec<Evidence>,
    ) -> (BlockHeight, bool) {
        let height = self.storage.last_height + 1;

        self.gas_meter.reset();

        self.storage
            .begin_block(hash, height)
            .expect("Beginning a block shouldn't fail");

        self.storage
            .set_header(header)
            .expect("Setting a header shouldn't fail");

        self.byzantine_validators = byzantine_validators;

        let header = self
            .storage
            .header
            .as_ref()
            .expect("Header must have been set in prepare_proposal.");
        let time = header.time;
        let new_epoch = self
            .storage
            .update_epoch(height, time)
            .expect("Must be able to update epoch");

        self.slash();
        (height, new_epoch)
    }

    /// If a new epoch begins, we update the response to include
    /// changes to the validator sets and consensus parameters
    fn update_epoch(&self, response: &mut shim::response::FinalizeBlock) {
        // Apply validator set update
        let (current_epoch, _gas) = self.storage.get_current_epoch();
        // TODO ABCI validator updates on block H affects the validator set
        // on block H+2, do we need to update a block earlier?
        self.storage.validator_set_update(current_epoch, |update| {
            let (consensus_key, power) = match update {
                ValidatorSetUpdate::Active(ActiveValidator {
                    consensus_key,
                    voting_power,
                }) => {
                    let power: u64 = voting_power.into();
                    let power: i64 = power
                        .try_into()
                        .expect("unexpected validator's voting power");
                    (consensus_key, power)
                }
                ValidatorSetUpdate::Deactivated(consensus_key) => {
                    // Any validators that have become inactive must
                    // have voting power set to 0 to remove them from
                    // the active set
                    let power = 0_i64;
                    (consensus_key, power)
                }
            };
            let pub_key = TendermintPublicKey {
                sum: Some(key_to_tendermint(&consensus_key).unwrap()),
            };
            let pub_key = Some(pub_key);
            let update = ValidatorUpdate { pub_key, power };
            response.validator_updates.push(update);
        });

        // Update evidence parameters
        let (epoch_duration, _gas) =
            parameters::read_epoch_parameter(&self.storage)
                .expect("Couldn't read epoch duration parameters");
        let pos_params = self.storage.read_pos_params();
        let evidence_params =
            self.get_evidence_params(&epoch_duration, &pos_params);
        response.consensus_param_updates = Some(ConsensusParams {
            evidence: Some(evidence_params),
            ..response.consensus_param_updates.take().unwrap_or_default()
        });
    }
}

/// We test the failure cases of [`finalize_block`]. The happy flows
/// are covered by the e2e tests.
#[cfg(test)]
mod test_finalize_block {
    use anoma::types::address::xan;
    use anoma::types::storage::Epoch;
    use anoma::types::transaction::{EncryptionKey, Fee};

    use super::*;
    use crate::node::ledger::shell::test_utils::*;
    use crate::node::ledger::shims::abcipp_shim_types::shim::request::{
        FinalizeBlock, ProcessedTx,
    };

    #[cfg(not(feature = "ABCI"))]
    /// Check that if a wrapper tx was rejected by [`process_proposal`],
    /// check that the correct event is returned. Check that it does
    /// not appear in the queue of txs to be decrypted
    #[test]
    fn test_process_proposal_rejected_wrapper_tx() {
        let (mut shell, _) = setup();
        let keypair = gen_keypair();
        let mut processed_txs = vec![];
        let mut valid_wrappers = vec![];
        // create some wrapper txs
        for i in 1..5 {
            let raw_tx = Tx::new(
                "wasm_code".as_bytes().to_owned(),
                Some(format!("transaction data: {}", i).as_bytes().to_owned()),
            );
            let wrapper = WrapperTx::new(
                Fee {
                    amount: i.into(),
                    token: xan(),
                },
                &keypair,
                Epoch(0),
                0.into(),
                raw_tx.clone(),
                Default::default(),
            );
            let tx = wrapper.sign(&keypair).expect("Test failed");
            if i > 1 {
                processed_txs.push(ProcessedTx {
                    tx: tx.to_bytes(),
                    result: TxResult {
                        code: u32::try_from(i.rem_euclid(2))
                            .expect("Test failed"),
                        info: "".into(),
                    },
                });
            } else {
                shell.enqueue_tx(wrapper.clone());
            }

            if i != 3 {
                valid_wrappers.push(wrapper)
            }
        }

        // check that the correct events were created
        for (index, event) in shell
            .finalize_block(FinalizeBlock {
                txs: processed_txs.clone(),
                ..Default::default()
            })
            .expect("Test failed")
            .iter()
            .enumerate()
        {
            assert_eq!(event.event_type.to_string(), String::from("accepted"));
            let code = event.attributes.get("code").expect("Test failed");
            assert_eq!(code, &index.rem_euclid(2).to_string());
        }
        // verify that the queue of wrapper txs to be processed is correct
        let mut valid_tx = valid_wrappers.iter();
        let mut counter = 0;
        while let Some(wrapper) = shell.next_wrapper() {
            // we cannot easily implement the PartialEq trait for WrapperTx
            // so we check the hashes of the inner txs for equality
            assert_eq!(
                wrapper.tx_hash,
                valid_tx.next().expect("Test failed").tx_hash
            );
            counter += 1;
        }
        assert_eq!(counter, 3);
    }

    #[cfg(feature = "ABCI")]
    /// Check that if a wrapper tx was rejected by [`process_proposal`],
    /// check that the correct event is returned.
    #[test]
    fn test_process_proposal_rejected_wrapper_tx() {
        let (mut shell, _) = setup();
        let keypair = gen_keypair();
        let mut processed_txs = vec![];
        // create some wrapper txs
        for i in 1..5 {
            let raw_tx = Tx::new(
                "wasm_code".as_bytes().to_owned(),
                Some(format!("transaction data: {}", i).as_bytes().to_owned()),
            );
            let wrapper = WrapperTx::new(
                Fee {
                    amount: i.into(),
                    token: xan(),
                },
                &keypair,
                Epoch(0),
                0.into(),
                raw_tx.clone(),
                Default::default(),
            );
            let tx = wrapper.sign(&keypair).expect("Test failed");
            if i > 1 {
                processed_txs.push(ProcessedTx {
                    tx: tx.to_bytes(),
                    result: TxResult {
                        code: u32::try_from(i.rem_euclid(2))
                            .expect("Test failed"),
                        info: "".into(),
                    },
                });
            }
        }

        // check that the correct events were created
        for (index, event) in shell
            .finalize_block(FinalizeBlock {
                txs: processed_txs.clone(),
                ..Default::default()
            })
            .expect("Test failed")
            .iter()
            .enumerate()
        {
            assert_eq!(event.event_type.to_string(), String::from("applied"));
            let code =
                event.attributes.get("code").expect("Test failed").clone();
            assert_eq!(code, index.rem_euclid(2).to_string());
        }
    }

    #[cfg(not(feature = "ABCI"))]
    /// Check that if a decrypted tx was rejected by [`process_proposal`],
    /// check that the correct event is returned. Check that it is still
    /// removed from the queue of txs to be included in the next block
    /// proposal
    #[test]
    fn test_process_proposal_rejected_decrypted_tx() {
        let (mut shell, _) = setup();
        let keypair = gen_keypair();
        let raw_tx = Tx::new(
            "wasm_code".as_bytes().to_owned(),
            Some(String::from("transaction data").as_bytes().to_owned()),
        );
        let wrapper = WrapperTx::new(
            Fee {
                amount: 0.into(),
                token: xan(),
            },
            &keypair,
            Epoch(0),
            0.into(),
            raw_tx.clone(),
            Default::default(),
        );

        let processed_tx = ProcessedTx {
            tx: Tx::from(TxType::Decrypted(DecryptedTx::Decrypted(raw_tx)))
                .to_bytes(),
            result: TxResult {
                code: ErrorCodes::InvalidTx.into(),
                info: "".into(),
            },
        };
        shell.enqueue_tx(wrapper);

        // check that the decrypted tx was not applied
        for event in shell
            .finalize_block(FinalizeBlock {
                txs: vec![processed_tx],
                ..Default::default()
            })
            .expect("Test failed")
        {
            assert_eq!(event.event_type.to_string(), String::from("applied"));
            let code = event.attributes.get("code").expect("Test failed");
            assert_eq!(code, &String::from(ErrorCodes::InvalidTx));
        }
        // check that the corresponding wrapper tx was removed from the queue
        assert!(shell.next_wrapper().is_none());
    }

    #[cfg(feature = "ABCI")]
    /// Check that if a decrypted tx was rejected by [`process_proposal`],
    /// check that the correct event is returned.
    #[test]
    fn test_process_proposal_rejected_decrypted_tx() {
        let (mut shell, _) = setup();
        let raw_tx = Tx::new(
            "wasm_code".as_bytes().to_owned(),
            Some(String::from("transaction data").as_bytes().to_owned()),
        );
        let processed_tx = ProcessedTx {
            tx: Tx::from(TxType::Decrypted(DecryptedTx::Decrypted(raw_tx)))
                .to_bytes(),
            result: TxResult {
                code: ErrorCodes::InvalidTx.into(),
                info: "".into(),
            },
        };

        // check that the decrypted tx was not applied
        for event in shell
            .finalize_block(FinalizeBlock {
                txs: vec![processed_tx],
                ..Default::default()
            })
            .expect("Test failed")
        {
            assert_eq!(event.event_type.to_string(), String::from("applied"));
            let code =
                event.attributes.get("code").expect("Test failed").as_str();
            assert_eq!(code, String::from(ErrorCodes::InvalidTx).as_str());
        }
        // check that the corresponding wrapper tx was removed from the queue
        assert!(shell.next_wrapper().is_none());
    }

    #[cfg(not(feature = "ABCI"))]
    /// Test that if a tx is undecryptable, it is applied
    /// but the tx result contains the appropriate error code.
    #[test]
    fn test_undecryptable_returns_error_code() {
        let (mut shell, _) = setup();

        let keypair = crate::wallet::defaults::daewon_keypair();
        let pubkey = EncryptionKey::default();
        // not valid tx bytes
        let tx = "garbage data".as_bytes().to_owned();
        let inner_tx =
            anoma::types::transaction::encrypted::EncryptedTx::encrypt(
                &tx, pubkey,
            );
        let wrapper = WrapperTx {
            fee: Fee {
                amount: 0.into(),
                token: xan(),
            },
            pk: keypair.ref_to(),
            epoch: Epoch(0),
            gas_limit: 0.into(),
            inner_tx,
            tx_hash: hash_tx(&tx),
        };
        let processed_tx = ProcessedTx {
            tx: Tx::from(TxType::Decrypted(DecryptedTx::Undecryptable(
                wrapper.clone(),
            )))
            .to_bytes(),
            result: TxResult {
                code: ErrorCodes::Ok.into(),
                info: "".into(),
            },
        };

        shell.enqueue_tx(wrapper);

        // check that correct error message is returned
        for event in shell
            .finalize_block(FinalizeBlock {
                txs: vec![processed_tx],
                ..Default::default()
            })
            .expect("Test failed")
        {
            assert_eq!(event.event_type.to_string(), String::from("applied"));
            let code = event.attributes.get("code").expect("Test failed");
            assert_eq!(code, &String::from(ErrorCodes::Undecryptable));
            let log = event.attributes.get("log").expect("Test failed");
            assert!(log.contains("Transaction could not be decrypted."))
        }
        // check that the corresponding wrapper tx was removed from the queue
        assert!(shell.next_wrapper().is_none());
    }

    #[cfg(feature = "ABCI")]
    /// Test that if a tx is undecryptable, it is applied
    /// but the tx result contains the appropriate error code.
    #[test]
    fn test_undecryptable_returns_error_code() {
        let (mut shell, _) = setup();

        let keypair = crate::wallet::defaults::daewon_keypair();
        let pubkey = EncryptionKey::default();
        // not valid tx bytes
        let tx = "garbage data".as_bytes().to_owned();
        let inner_tx =
            anoma::types::transaction::encrypted::EncryptedTx::encrypt(
                &tx, pubkey,
            );
        let wrapper = WrapperTx {
            fee: Fee {
                amount: 0.into(),
                token: xan(),
            },
            pk: keypair.ref_to(),
            epoch: Epoch(0),
            gas_limit: 0.into(),
            inner_tx,
            tx_hash: hash_tx(&tx),
        };
        let processed_tx = ProcessedTx {
            tx: Tx::from(TxType::Decrypted(DecryptedTx::Undecryptable(
                wrapper,
            )))
            .to_bytes(),
            result: TxResult {
                code: ErrorCodes::Ok.into(),
                info: "".into(),
            },
        };

        // check that correct error message is returned
        for event in shell
            .finalize_block(FinalizeBlock {
                txs: vec![processed_tx],
                ..Default::default()
            })
            .expect("Test failed")
        {
            assert_eq!(event.event_type.to_string(), String::from("applied"));
            let code =
                event.attributes.get("code").expect("Test failed").as_str();
            assert_eq!(code, String::from(ErrorCodes::Undecryptable).as_str());

            let log = event.attributes.get("log").expect("Test failed").clone();
            assert!(log.contains("Transaction could not be decrypted."))
        }
        // check that the corresponding wrapper tx was removed from the queue
        assert!(shell.next_wrapper().is_none());
    }

    /// Test that the wrapper txs are queued in the order they
    /// are received from the block. Tests that the previously
    /// decrypted txs are de-queued.
    #[test]
    fn test_mixed_txs_queued_in_correct_order() {
        let (mut shell, _) = setup();
        let keypair = gen_keypair();
        let mut processed_txs = vec![];
        let mut valid_txs = vec![];

        // create two decrypted txs
        let mut wasm_path = top_level_directory();
        wasm_path.push("wasm_for_tests/tx_no_op.wasm");
        let tx_code = std::fs::read(wasm_path)
            .expect("Expected a file at given code path");
        for i in 0..2 {
            let raw_tx = Tx::new(
                tx_code.clone(),
                Some(
                    format!("Decrypted transaction data: {}", i)
                        .as_bytes()
                        .to_owned(),
                ),
            );
            let wrapper_tx = WrapperTx::new(
                Fee {
                    amount: 0.into(),
                    token: xan(),
                },
                &keypair,
                Epoch(0),
                0.into(),
                raw_tx.clone(),
                Default::default(),
            );
            shell.enqueue_tx(wrapper_tx);
            processed_txs.push(ProcessedTx {
                tx: Tx::from(TxType::Decrypted(DecryptedTx::Decrypted(raw_tx)))
                    .to_bytes(),
                result: TxResult {
                    code: ErrorCodes::Ok.into(),
                    info: "".into(),
                },
            });
        }
        // create two wrapper txs
        for i in 0..2 {
            let raw_tx = Tx::new(
                "wasm_code".as_bytes().to_owned(),
                Some(
                    format!("Encrypted transaction data: {}", i)
                        .as_bytes()
                        .to_owned(),
                ),
            );
            let wrapper_tx = WrapperTx::new(
                Fee {
                    amount: 0.into(),
                    token: xan(),
                },
                &keypair,
                Epoch(0),
                0.into(),
                raw_tx.clone(),
                Default::default(),
            );
            let wrapper = wrapper_tx.sign(&keypair).expect("Test failed");
            valid_txs.push(wrapper_tx);
            processed_txs.push(ProcessedTx {
                tx: wrapper.to_bytes(),
                result: TxResult {
                    code: ErrorCodes::Ok.into(),
                    info: "".into(),
                },
            });
        }
        // Put the wrapper txs in front of the decrypted txs
        processed_txs.rotate_left(2);
        // check that the correct events were created
        for (index, event) in shell
            .finalize_block(FinalizeBlock {
                txs: processed_txs,
                ..Default::default()
            })
            .expect("Test failed")
            .iter()
            .enumerate()
        {
            if index < 2 {
                // these should be accepted wrapper txs
                if !cfg!(feature = "ABCI") {
                    assert_eq!(
                        event.event_type.to_string(),
                        String::from("accepted")
                    );
                } else {
                    assert_eq!(
                        event.event_type.to_string(),
                        String::from("applied")
                    );
                }
                let code =
                    event.attributes.get("code").expect("Test failed").as_str();
                assert_eq!(code, String::from(ErrorCodes::Ok).as_str());
            } else {
                // these should be accepted decrypted txs
                assert_eq!(
                    event.event_type.to_string(),
                    String::from("applied")
                );
                let code =
                    event.attributes.get("code").expect("Test failed").as_str();
                assert_eq!(code, String::from(ErrorCodes::Ok).as_str());
            }
        }

        #[cfg(not(feature = "ABCI"))]
        {
            // check that the applied decrypted txs were dequeued and the
            // accepted wrappers were enqueued in correct order
            let mut txs = valid_txs.iter();

            let mut counter = 0;
            while let Some(wrapper) = shell.next_wrapper() {
                assert_eq!(
                    wrapper.tx_hash,
                    txs.next().expect("Test failed").tx_hash
                );
                counter += 1;
            }
            assert_eq!(counter, 2);
        }
    }
}<|MERGE_RESOLUTION|>--- conflicted
+++ resolved
@@ -1,8 +1,6 @@
 //! Implementation of the `FinalizeBlock` ABCI++ method for the Shell
 
-<<<<<<< HEAD
-use anoma::types::storage::{BlockHash, BlockResults, TxIndex};
-=======
+use anoma::types::storage::{BlockResults, TxIndex};
 use anoma::ledger::governance::storage as gov_storage;
 use anoma::ledger::governance::utils::{
     compute_tally, get_proposal_votes, ProposalEvent,
@@ -13,7 +11,6 @@
 use anoma::types::address::{xan as m1t, Address};
 use anoma::types::governance::TallyResult;
 use anoma::types::storage::{BlockHash, Epoch, Header};
->>>>>>> 992cff06
 #[cfg(not(feature = "ABCI"))]
 use tendermint_proto::abci::Misbehavior as Evidence;
 #[cfg(not(feature = "ABCI"))]
@@ -60,11 +57,6 @@
         let (height, new_epoch) =
             self.update_state(req.header, req.hash, req.byzantine_validators);
 
-<<<<<<< HEAD
-        // Tracks the accepted transactions
-        self.storage.block.results = BlockResults::with_len(req.txs.len());
-        for (tx_index, processed_tx) in req.txs.iter().enumerate() {
-=======
         if new_epoch {
             for id in std::mem::take(&mut self.proposal_data) {
                 let proposal_funds_key = gov_storage::get_funds_key(id);
@@ -128,7 +120,8 @@
                                     tx_type,
                                     0, /*  this is used to compute the fee
                                         * based on the code size. We dont
-                                        * need it here. */
+                                     * need it here. */
+                                    TxIndex(0),
                                     &mut BlockGasMeter::default(),
                                     &mut self.write_log,
                                     &self.storage,
@@ -235,8 +228,9 @@
             }
         }
 
-        for processed_tx in &req.txs {
->>>>>>> 992cff06
+        // Tracks the accepted transactions
+        self.storage.block.results = BlockResults::with_len(req.txs.len());
+        for (tx_index, processed_tx) in req.txs.iter().enumerate() {
             let tx = if let Ok(tx) = Tx::try_from(processed_tx.tx.as_ref()) {
                 tx
             } else {
@@ -371,14 +365,9 @@
                             result
                         );
                         self.write_log.commit_tx();
-<<<<<<< HEAD
-                        if !tx_result.contains_key("code") {
-                            tx_result["code"] = ErrorCodes::Ok.into();
-                            self.storage.block.results.accept(tx_index);
-=======
                         if !tx_event.contains_key("code") {
                             tx_event["code"] = ErrorCodes::Ok.into();
->>>>>>> 992cff06
+                            self.storage.block.results.accept(tx_index);
                         }
                         if let Some(ibc_event) = &result.ibc_event {
                             // Add the IBC event besides the tx_event
