--- conflicted
+++ resolved
@@ -149,13 +149,11 @@
     /// `init-network` cmd and that can be subsequently read by `join-network`
     /// cmd to setup a genesis validator node.
     #[derive(Clone, Debug, Deserialize, Serialize)]
-<<<<<<< HEAD
     pub struct ValidatorPreGenesisConfig {
         pub validator: HashMap<String, ValidatorConfig>,
     }
 
     #[derive(Clone, Default, Debug, Deserialize, Serialize)]
-=======
     pub struct TreasuryParamasConfig {
         // Maximum funds that can be moved from treasury in a single transfer
         // XXX: u64 doesn't work with toml-rs!
@@ -163,7 +161,6 @@
     }
 
     #[derive(Clone, Debug, Deserialize, Serialize)]
->>>>>>> 84ae749f
     pub struct ValidatorConfig {
         // Public key for consensus. (default: generate)
         pub consensus_public_key: Option<HexString>,
