defmodule Anoma.TransparentResource.Action do
  use TypedStruct

  alias Anoma.TransparentResource.Delta
  alias Anoma.TransparentResource.LogicProof
  alias Anoma.TransparentResource.Resource
  alias __MODULE__

  typedstruct enforce: true do
    field(:commitments, MapSet.t(binary()), default: MapSet.new())
    field(:nullifiers, MapSet.t(binary()), default: MapSet.new())
    field(:proofs, MapSet.t(LogicProof.t()), default: MapSet.new())
    field(:app_data, binary(), default: <<>>)
  end

  @spec precis(t()) :: %{nullified: Delta.t(), committed: Delta.t()}
  def precis(%Action{proofs: proofs}) do
    for proof <- proofs,
        reduce: %{committed: MapSet.new(), nullified: MapSet.new()} do
      %{committed: committed, nullified: nullified} ->
        case proof.self_tag do
          {:committed, _} ->
            new_committed = MapSet.put(committed, proof.resource)
            %{committed: new_committed, nullified: nullified}

          {:nullified, _} ->
            new_nullified = MapSet.put(nullified, proof.resource)
            %{committed: committed, nullified: new_nullified}
        end
    end
  end

  @spec delta(t()) :: Delta.t()
  def delta(action = %Action{}) do
    %{committed: committed, nullified: nullified} = precis(action)

    committed_delta =
      for resource <- committed, reduce: %{} do
        acc -> Delta.add(acc, Resource.delta(resource))
      end

    nullified_delta =
      for resource <- nullified, reduce: %{} do
        acc -> Delta.add(acc, Resource.delta(resource))
      end

    Delta.sub(committed_delta, nullified_delta)
  end

  @spec verify_correspondence(t()) :: true | {:error, String.t()}
  def verify_correspondence(action = %Action{}) do
    # Bail out early, if there are more committed and nullified
    # resources than there are actual resource proofs
    if MapSet.size(action.proofs) <
         MapSet.size(action.commitments) + MapSet.size(action.nullifiers) do
      {:error,
       "there are more commitments and nullifiers than actual logic proofs\n" <>
         "#{inspect(action, pretty: true)}"}
    else
      # TODO Should I check that LogicProof.commitments =
      # Action.commitments, as well as the nullifiers? Or can I assume
      # that they are the same context. I could technically make it
      # lie if I constructed it to lie, no?
      failed_proofs =
        action.proofs
        |> Enum.map(fn proof = %LogicProof{} ->
          cond do
            not LogicProof.verify_resource_corresponds_to_tag(proof) ->
              "Logic Proof failed, the resource's commitment\nullifier:\n" <>
                "#{inspect(proof.resource, pretty: true)}\n" <>
                "does not match the commitment/nullifier: #{inspect(proof.self_tag)}"

            not verify_resource_is_accounted_for?(action, proof) ->
              "The resource:\n" <>
                "#{inspect(proof.resource, pretty: true)}\n" <>
                "Is not found in the Action's commitment/nullifier set"

            not verify_action_resources_correspond_to_proofs?(action, proof) ->
              "Either the action's commitments:\n" <>
                "#{inspect(action.commitments, pretty: true)}\n" <>
                "does not match the proof's commitments:\n" <>
                "#{inspect(proof.commitments, pretty: true)}\n" <>
                "or the action's nullifiers:\n" <>
                "#{inspect(action.nullifiers, pretty: true)}\n" <>
                "does not match the proof's nullifiers:\n" <>
                "#{inspect(proof.nullifiers, pretty: true)}"

            true ->
              true
          end
        end)
        |> Enum.reject(&(&1 == true))

      Enum.empty?(failed_proofs) ||
        {:error,
         "The following correspondence proofs failed:\n" <>
           Enum.join(failed_proofs, "\n")}
    end
  end

  @spec from_noun(Noun.t()) :: {:ok, t()} | :error
  def from_noun([commits, nulls, proofs | app_data]) do
    with {:ok, proofs} <- from_noun_proofs(proofs) do
      {:ok,
       %Action{
         commitments:
           MapSet.new(
             Noun.list_nock_to_erlang(commits),
             &Noun.atom_integer_to_binary/1
           ),
         nullifiers:
           MapSet.new(
             Noun.list_nock_to_erlang(nulls),
             &Noun.atom_integer_to_binary/1
           ),
         proofs: proofs,
         app_data: Noun.atom_integer_to_binary(app_data)
       }}
    end
  end

  def from_noun(_) do
    :error
  end

  defimpl Noun.Nounable, for: Action do
    @impl true
    def to_noun(trans = %Action{}) do
      [
        MapSet.to_list(trans.commitments),
        MapSet.to_list(trans.nullifiers),
        Enum.map(trans.proofs, &Noun.Nounable.to_noun/1)
        | trans.app_data
      ]
    end
  end

  @spec from_noun_proofs(Noun.t()) :: {:ok, MapSet.t(LogicProof.t())}
  defp from_noun_proofs(noun) when is_list(noun) do
    maybe_proofs =
      Enum.map(Noun.list_nock_to_erlang(noun), &proof_from_noun/1)

    if Enum.any?(maybe_proofs, &(:error == &1)) do
      :error
    else
      # We handle compliance proofs by simply dropping them
      return_set =
        Enum.map(maybe_proofs, fn {:ok, x} -> x end)
        |> Enum.reject(&is_binary/1)

      {:ok, MapSet.new(return_set)}
    end
  end

<<<<<<< HEAD
  @spec proof_from_noun(Noun.t()) :: {:ok, LogicProof.t() | binary()} | :error
  defp proof_from_noun(noun) when is_integer(noun) do
    proof_from_noun(Noun.atom_integer_to_binary(noun))
  end

  defp proof_from_noun(noun) when is_binary(noun) do
    if noun == "compliance" do
      {:ok, "compliance"}
    else
      :error
    end
  end

  defp proof_from_noun(noun) do
    LogicProof.from_noun(noun)
  end

  # Check that the resource is in the set
  @spec verify_resource_is_accounted_for?(t(), LogicProof.t()) :: boolean()
  defp verify_resource_is_accounted_for?(self = %Action{}, %LogicProof{
         self_tag: {:committed, commitment}
       }) do
    MapSet.member?(self.commitments, commitment)
  end

  defp verify_resource_is_accounted_for?(self = %Action{}, %LogicProof{
         self_tag: {:nullified, nullifier}
       }) do
    MapSet.member?(self.nullifiers, nullifier)
  end

  @spec verify_action_resources_correspond_to_proofs?(t(), LogicProof.t()) ::
          boolean()
  defp verify_action_resources_correspond_to_proofs?(
         %Action{commitments: action_commits, nullifiers: action_nulls},
         %LogicProof{commitments: commitments, nullifiers: nullifiers}
       ) do
    action_commits == commitments && action_nulls == nullifiers
  end

  ##############################################################################
  #                                Accessing                                   #
  ##############################################################################

  @spec commitments(t()) :: MapSet.t(Resource.commitment())
  def commitments(%Action{commitments: commitments}) do
    commitments
  end

  @spec nullifiers(t()) :: MapSet.t(Resource.nullifier())
  def nullifiers(%Action{nullifiers: nullifiers}) do
    nullifiers
  end

  @spec resources(t()) :: MapSet.t(Resource.t())
  def resources(self = %Action{}) do
    MapSet.new(self.proofs, & &1.resource)
  end

  @spec nullified_resources(t()) :: MapSet.t(Resource.t())
  def nullified_resources(self = %Action{}) do
    self.proofs
    |> Stream.filter(fn
      %LogicProof{self_tag: {:nullified, _}} -> true
      _ -> false
    end)
    |> Stream.map(& &1.resource)
    |> Enum.into(MapSet.new())
=======
  defp from_noun_proofs(noun) when noun in [0, <<>>, []] do
    {:ok, MapSet.new([])}
>>>>>>> 78e4f4b5
  end
end<|MERGE_RESOLUTION|>--- conflicted
+++ resolved
@@ -152,7 +152,10 @@
     end
   end
 
-<<<<<<< HEAD
+  defp from_noun_proofs(noun) when noun in [0, <<>>, []] do
+    {:ok, MapSet.new([])}
+  end
+
   @spec proof_from_noun(Noun.t()) :: {:ok, LogicProof.t() | binary()} | :error
   defp proof_from_noun(noun) when is_integer(noun) do
     proof_from_noun(Noun.atom_integer_to_binary(noun))
@@ -221,9 +224,5 @@
     end)
     |> Stream.map(& &1.resource)
     |> Enum.into(MapSet.new())
-=======
-  defp from_noun_proofs(noun) when noun in [0, <<>>, []] do
-    {:ok, MapSet.new([])}
->>>>>>> 78e4f4b5
   end
 end