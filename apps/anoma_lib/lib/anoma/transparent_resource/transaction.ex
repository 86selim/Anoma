defmodule Anoma.TransparentResource.Transaction do
  use TypedStruct

  @behaviour Noun.Nounable.Kind

  alias Anoma.TransparentResource.Action
  alias Anoma.TransparentResource.Delta
  alias __MODULE__

  typedstruct enforce: true do
    field(:roots, MapSet.t(binary()), default: MapSet.new())
    field(:actions, MapSet.t(Action.t()), default: MapSet.new())
    field(:delta, Delta.t(), default: %{})
    # useless field for shielded only.
    field(:delta_proof, <<>>, default: <<>>)
  end

<<<<<<< HEAD
  def compose(tx1 = %Transaction{}, tx2 = %Transaction{}) do
    %Transaction{
      roots: MapSet.union(tx1.roots, tx2.roots),
      actions: MapSet.union(tx1.actions, tx2.actions),
      delta: Delta.add(tx1.delta, tx2.delta),
      delta_proof: <<>>
    }
  end

  def verify(tx = %Transaction{}) do
    with true <- verify_tx_roots(tx),
=======
  @type verify_opts() ::
          {:double_insertion_closure, (t() -> boolean())}
          | {:root_closure, (t() -> boolean())}

  @spec verify(t()) :: boolean()
  @spec verify(t(), list(verify_opts)) :: boolean()
  def verify(tx = %Transaction{}, options \\ []) do
    args =
      Keyword.validate!(options,
        double_insertion_closure: fn _ -> true end,
        root_clsoure: fn _ -> true end
      )

    with true <- verify_tx_roots(tx, args[:root_closure]),
         true <-
           verify_tx_storage_checks(tx, args[:double_insertion_closure]),
>>>>>>> 227777e0
         true <- verify_tx_action_distinctness(tx),
         true <- verify_tx_action_compliance(tx),
         true <- verify_tx_action_delta_sum(tx),
         true <- verify_tx_has_zero_delta(tx),
         true <- verify_tx_action_logics(tx) do
      true
    else
      _ -> false
    end
  end

  # every consumed resource referenced must exist in a referenced root
  @spec verify_tx_roots(t(), (t() -> boolean())) :: boolean()
  def verify_tx_roots(tx, root_closure) do
    root_closure.(tx)
  end

  # Every transactions must not have already been seen by storage
  @spec verify_tx_storage_checks(t(), (t() -> boolean())) :: boolean()
  def verify_tx_storage_checks(tx, double_insertion_closure) do
    double_insertion_closure.(tx)
  end

  # actions must contain disjoint sets of commitments and nullifiers
  @spec verify_tx_action_distinctness(t()) :: boolean()
  def verify_tx_action_distinctness(tx = %Transaction{}) do
    comms = tx.actions |> Enum.map(& &1.commitments)
    nulls = tx.actions |> Enum.map(& &1.nullifiers)

    number_of = fn x -> x |> Stream.map(&MapSet.size/1) |> Enum.sum() end

    uniq_number_of = fn x ->
      x |> Enum.reduce(&MapSet.union/2) |> MapSet.size()
    end

    {comm_size, uniq_comm_size} = {number_of.(comms), uniq_number_of.(comms)}
    {null_size, uniq_null_size} = {number_of.(nulls), uniq_number_of.(nulls)}

    # TODO Add failure logging
    comm_size == uniq_comm_size && null_size == uniq_null_size
  end

  # actions must be compliant, i.e., contain a proof for each resource
  @spec verify_tx_action_compliance(t()) :: boolean()
  def verify_tx_action_compliance(%Transaction{actions: actions}) do
    Enum.all?(actions, &Action.verify_correspondence/1)
  end

  # the sum of all action deltas we compute here must equal
  # the transaction delta
  def verify_tx_action_delta_sum(%Transaction{
        actions: actions,
        delta: tx_delta
      }) do
    action_delta_sum =
      for action <- actions, reduce: %{} do
        acc -> Delta.add(acc, Action.delta(action))
      end

    action_delta_sum == tx_delta
  end

  # the tx's delta must be zero
  def verify_tx_has_zero_delta(%Transaction{delta: delta}) do
    delta == %{}
  end

  # all transaction logic proofs must pass
  @spec verify_tx_action_logics(t()) :: boolean()
  def verify_tx_action_logics(tx = %Transaction{}) do
    tx.actions
    |> Stream.flat_map(& &1.proofs)
    |> Enum.all?(&Anoma.TransparentResource.LogicProof.verify/1)
  end

  # We any here, as it's giving a weird error
  @spec from_noun(Noun.t()) :: {:ok, t()} | :error
  def from_noun([roots, actions, delta, delta_proof | terminator])
      when terminator in [0, <<>>, <<0>>, []] do
    with {:ok, actions} <- from_noun_actions(actions),
         {:ok, delta} <- Delta.from_noun(delta) do
      {:ok,
       %Transaction{
         roots: MapSet.new(Noun.list_nock_to_erlang(roots)),
         actions: actions,
         delta: delta,
         delta_proof: delta_proof
       }}
    end
  end

  def from_noun(_) do
    :error
  end

  defimpl Noun.Nounable, for: Transaction do
    def to_noun(trans = %Transaction{}) do
      [
        MapSet.to_list(trans.roots),
        Enum.map(trans.actions, &Noun.Nounable.to_noun/1),
        Map.to_list(trans.delta) |> Enum.map(fn {x, y} -> [x, y] end),
        # Consider better provinance value
        trans.delta_proof
      ]
    end
  end

  @spec from_noun_actions(Noun.t()) :: {:ok, MapSet.t(Action.t())}
  defp from_noun_actions(noun) when is_list(noun) do
    maybe_actions =
      Enum.map(Noun.list_nock_to_erlang(noun), &Action.from_noun/1)

    if Enum.any?(maybe_actions, &(:error == &1)) do
      :error
    else
      {:ok, MapSet.new(Enum.map(maybe_actions, fn {:ok, x} -> x end))}
    end
  end

  ##############################################################################
  #                                Accessing                                   #
  ##############################################################################

  @spec commitments(t()) ::
          MapSet.t(Anoma.TransparentResource.Resource.commitment())
  def commitments(self = %Transaction{}) do
    self.actions
    |> Stream.map(&Action.commitments/1)
    |> Enum.reduce(MapSet.new(), &MapSet.union/2)
  end

  @spec nullifiers(t()) ::
          MapSet.t(Anoma.TransparentResource.Resource.nullifier())
  def nullifiers(self = %Transaction{}) do
    self.actions
    |> Stream.map(&Action.nullifiers/1)
    |> Enum.reduce(MapSet.new(), &MapSet.union/2)
  end

  @spec resources(t()) :: MapSet.t(Anoma.TransparentResource.Resource.t())
  def resources(self = %Transaction{}) do
    self.actions
    |> Stream.map(&Action.resources/1)
    |> Enum.reduce(MapSet.new(), &MapSet.union/2)
  end

  @spec nullified_resources(t()) ::
          MapSet.t(Anoma.TransparentResource.Resource.t())
  def nullified_resources(self = %Transaction{}) do
    self.actions
    |> Stream.map(&Action.nullified_resources/1)
    |> Enum.reduce(MapSet.new(), &MapSet.union/2)
  end
end<|MERGE_RESOLUTION|>--- conflicted
+++ resolved
@@ -15,7 +15,6 @@
     field(:delta_proof, <<>>, default: <<>>)
   end
 
-<<<<<<< HEAD
   def compose(tx1 = %Transaction{}, tx2 = %Transaction{}) do
     %Transaction{
       roots: MapSet.union(tx1.roots, tx2.roots),
@@ -25,9 +24,6 @@
     }
   end
 
-  def verify(tx = %Transaction{}) do
-    with true <- verify_tx_roots(tx),
-=======
   @type verify_opts() ::
           {:double_insertion_closure, (t() -> boolean())}
           | {:root_closure, (t() -> boolean())}
@@ -44,7 +40,6 @@
     with true <- verify_tx_roots(tx, args[:root_closure]),
          true <-
            verify_tx_storage_checks(tx, args[:double_insertion_closure]),
->>>>>>> 227777e0
          true <- verify_tx_action_distinctness(tx),
          true <- verify_tx_action_compliance(tx),
          true <- verify_tx_action_delta_sum(tx),
