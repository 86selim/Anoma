defmodule Examples.ECommitmentTree do
  alias Examples.ETransparent.ETransaction
  alias Anoma.TransparentResource.Transaction

  require ExUnit.Assertions
  import ExUnit.Assertions

<<<<<<< HEAD
  alias Examples.ECairo

=======
  @spec tree_storage() :: atom()
>>>>>>> 49d0c24a
  def tree_storage() do
    :cmtree_test
  end

  @spec sha256_32_spec() :: CommitmentTree.Spec.t()
  def sha256_32_spec() do
    tree = CommitmentTree.Spec.cm_tree_spec()

    assert tree.key_size == 256
    assert tree.depth == 32
    assert tree.splay == 2

    tree
  end

  @spec cairo_poseidon_spec() :: CommitmentTree.Spec.t()
  def cairo_poseidon_spec() do
    tree = CommitmentTree.Spec.cairo_poseidon_cm_tree_spec()

    assert tree.key_size == 256
    assert tree.depth == 32
    assert tree.splay == 2

    tree
  end

  @spec memory_backed_ct(CommitmentTree.Spec.t()) :: CommitmentTree.t()
  def memory_backed_ct(spec \\ sha256_32_spec()) do
    tree = CommitmentTree.new(spec, nil)

    assert tree.size == 0
    assert tree.table == nil

    tree
  end

  @doc """
  A commitment tree with commits from ETransaction.swap_from_actions/1
  """
  @spec memory_backed_ct_with_trivial_swap(term()) ::
          {CommitmentTree.t(), binary()}
  def memory_backed_ct_with_trivial_swap(spec \\ sha256_32_spec()) do
    tree = memory_backed_ct(spec)
    transaction = ETransaction.swap_from_actions()

    commits = Transaction.commitments(transaction)

    {tree, anchor} = CommitmentTree.add(tree, commits |> Enum.to_list())

    assert tree.size == MapSet.size(commits)

    {tree, anchor}
  end

  @spec empty_mnesia_backed_ct(CommitmentTree.Spec.t()) :: CommitmentTree.t()
  def empty_mnesia_backed_ct(spec \\ sha256_32_spec()) do
    # Ensure it's really empty
    :mnesia.delete_table(tree_storage())
    CommitmentTree.init_storage(tree_storage())
    tree = CommitmentTree.new(spec, tree_storage())

    assert tree.size == 0
    assert tree.table == tree_storage()

    tree
  end

  @doc """
  This fetches the current mnesia tree storage

  This value is expected to differ, and will be a fixture for other
  tests to assert about.
  """
  @spec current_tree_mnesia_ct(CommitmentTree.Spec.t()) :: CommitmentTree.t()
  def current_tree_mnesia_ct(spec \\ sha256_32_spec()) do
    tree = CommitmentTree.new(spec, tree_storage())

    assert :mnesia.table_info(tree_storage(), :size) == tree.size

    tree
  end

  @spec babylon_mnesia_ct(CommitmentTree.Spec.t()) :: CommitmentTree.t()
  def babylon_mnesia_ct(spec \\ sha256_32_spec()) do
    # This resets the table, this binding is important!
    empty_ct = empty_mnesia_backed_ct(spec)

    # It's fine the adding hashes come from sha256. Cuz Cairo poseidon hash also
    # returns 256bits.
    hashes =
      Enum.map(["Londo", "G'kar", "Kosh", "Sinclair", "Ivanova"], fn x ->
        :crypto.hash(:sha256, x)
      end)

    {ct, anchor} = CommitmentTree.add(empty_ct, hashes)

    assert length(hashes) == ct.size

    restored_tc = current_tree_mnesia_ct(spec)

    assert ct == restored_tc, "Restoring from storage gives the same tree"

    for {hash, index} <- Enum.with_index(hashes) do
      prove = CommitmentTree.prove(ct, index)
      wrong = CommitmentTree.prove(ct, index + 1)

      assert CommitmentTree.Proof.verify(spec, prove, anchor, hash)
      refute CommitmentTree.Proof.verify(spec, wrong, anchor, hash)
    end

    ct
  end

  @spec lots_of_inserts_ct(CommitmentTree.Spec.t()) :: CommitmentTree.t()
  def lots_of_inserts_ct(spec \\ sha256_32_spec()) do
    ct = memory_backed_ct(spec)

    {ct_batches, keys} =
      Enum.reduce(1..100, {ct, []}, fn _, {ct, keys} ->
        new_keys =
          Enum.map(0..:rand.uniform(25), fn _ ->
            :crypto.strong_rand_bytes(32)
          end)

        {ct, _anchor} = CommitmentTree.add(ct, new_keys)
        {ct, keys ++ new_keys}
      end)

    {ct_allatonce, _anchor} = CommitmentTree.add(ct, keys)

    assert ct_batches == ct_allatonce,
           "adding 2,500 keys in batches and all at once is the same"

    ct_oneatatime =
      Enum.reduce(keys, ct, fn cm, ct ->
        elem(CommitmentTree.add(ct, [cm]), 0)
      end)

    assert ct_batches == ct_oneatatime,
           "adding 2,500 keys in batches and one at the time is the same"

    ct_batches
  end

  @spec a_merkle_proof() ::
          {CommitmentTree.t(), CommitmentTree.Proof.t(), any()}
  def a_merkle_proof() do
    cairo_spec = cairo_poseidon_spec()

    cm_tree = empty_mnesia_backed_ct(cairo_spec)
    input_resource_cm = ECairo.EResource.a_resource_commitment()

    # Insert the input resource to the tree
    {ct, anchor} = CommitmentTree.add(cm_tree, [input_resource_cm])
    # Get the merkle proof of the input resource
    merkle_proof = CommitmentTree.prove(ct, 0)

    {ct, merkle_proof, anchor}
  end
end<|MERGE_RESOLUTION|>--- conflicted
+++ resolved
@@ -5,12 +5,9 @@
   require ExUnit.Assertions
   import ExUnit.Assertions
 
-<<<<<<< HEAD
   alias Examples.ECairo
 
-=======
   @spec tree_storage() :: atom()
->>>>>>> 49d0c24a
   def tree_storage() do
     :cmtree_test
   end
