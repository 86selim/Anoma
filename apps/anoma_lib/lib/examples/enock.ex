defmodule Examples.ENock do
  use Memoize

  require ExUnit.Assertions
  import ExUnit.Assertions

  alias Examples.ECrypto
  alias Anoma.TransparentResource.Transaction
  alias Examples.ETransparent.EAction
  alias Anoma.TransparentResource.Delta
  import Noun

  ####################################################################
  ##                        Resource Logics                         ##
  ####################################################################

  # saves 5 microseconds on second use, should we bother, is this a
  # bad pattern?
  @spec zero_delta_logic() :: Noun.t()
  defmemo zero_delta_logic() do
    Noun.Format.parse_always("[[5 [1 0] [0 446]] 0 0]")
  end

  @doc """
  The counter arm.

  Availiable through `counter:logics` core.
  """

  @spec counter_arm() :: Noun.t()
  def counter_arm() do
    """
    [ 6
    [5 [1 1] 8 [9 1.406 0 1.023] 9 2 10 [6 0 118] 0 2]
    [6 [5 [1 1] 8 [9 1.406 0 1.023] 9 2 10 [6 0 238] 0 2] [6 [5 [1 1] 8 [9 1.406 0 1.023] 9 2 10 [6 0 958] 0 2] [6 [5 [1 0] 0 446] [0 0] 6 [0 3.570] [1 0] 1 1] 1 1] 1 1]
    1
    1
    ]
    """
    |> Noun.Format.parse_always()
  end

  @spec counter_logic() :: Noun.t()
  def counter_logic() do
    [
      counter_arm(),
      0 | Nock.logics_core()
    ]
  end

  #### Term Examples

  @spec zero(Noun.t()) :: Noun.t()
  def zero(key \\ "key") do
    zero_counter_arm = [1, key | 0]
    arm = [10, [2 | zero_counter_arm], 1, 0 | 0]
    sample = 0
    keyspace = 0
    [[8, [1 | sample], [1 | keyspace], [1 | arm], 0 | 1] | 999]
  end

  @spec inc(Noun.t()) :: Noun.t()
  def inc(key \\ "key") do
    increment_value_arm = [[1 | key], 4, 12, [1 | 0], [0 | 6], 1, key | 0]
    # Place the result in a list
    arm = [10, [2 | increment_value_arm], 1, 0 | 0]
    sample = 0
    keyspace = 0
    [[8, [1 | sample], [1 | keyspace], [1 | arm], 0 | 1] | 999]
  end

  ####################################################################
  ##                           Noun fun                             ##
  ####################################################################

  @spec one_two() :: Noun.t()
  def one_two() do
    assert {:ok, term = [1 | 2]} = Noun.Format.parse("[1 2]"),
           "Noun should parse sensibly"

    Noun.normalize_noun(term)
  end

  @spec nesting_noun() :: Noun.t()
  def nesting_noun() do
    assert {:ok, term = [1, [3 | 5] | 2]} =
             Noun.Format.parse("[1 [[3 5] 2]]"),
           "Basic Nouns should parse sensibly"

    term
  end

  @spec incorrectly_nested_noun() :: :error
  def incorrectly_nested_noun() do
    term = Noun.Format.parse("[[[[1]]]]")
    assert :error = term
    term
  end

  @spec incorrectly_ending() :: :error
  def incorrectly_ending() do
    term = Noun.Format.parse("[[[[")
    assert :error = term
    term
  end

  @spec incorrectly_starting() :: :error
  def incorrectly_starting() do
    term = Noun.Format.parse("]]]]")
    assert :error = term
    term
  end

  @spec indexed_noun() :: Noun.t()
  def indexed_noun() do
    assert {:ok, term} = Noun.Format.parse("[[4 5] [12 13] 7]")
    assert {:ok, term} == Noun.axis(1, term)
    assert {:ok, [4 | 5]} == Noun.axis(2, term)
    assert {:ok, [12 | 13]} == Noun.axis(6, term)
    assert {:ok, 7} == Noun.axis(7, term)
    assert {:ok, 4} == Noun.axis(4, term)
    assert {:ok, 5} == Noun.axis(5, term)
    assert {:ok, 12} == Noun.axis(12, term)
    assert {:ok, 13} == Noun.axis(13, term)
    term
  end

  @spec replacing_terms() :: Noun.t()
  def replacing_terms() do
    assert {:ok, term} = Noun.replace(2, 2, indexed_noun())
    assert {:ok, 2} == Noun.axis(2, term)
    term
  end

  ####################################################################
  ##                       Noun Transactions                        ##
  ####################################################################

  @spec trivial_swap() :: Noun.t()
  def trivial_swap() do
    swap = Examples.ETransparent.ETransaction.swap_from_actions()
    noun = swap |> Noun.Nounable.to_noun()
    {:ok, cued} = noun |> Noun.Jam.jam() |> Noun.Jam.cue()
    {:ok, cued_trans} = Transaction.from_noun(cued)

    assert Transaction.from_noun(noun) == {:ok, swap}
    assert Transaction.verify(cued_trans)

    noun
  end

  @spec trivial_swap_no_eph() :: Noun.t()
  def trivial_swap_no_eph() do
    Examples.ETransparent.ETransaction.swap_from_actions_non_eph_nullifier()
    |> Noun.Nounable.to_noun()
  end

  ####################################################################
  ##                        Noun Submission                         ##
  ####################################################################

  @spec transparent_core(Noun.t()) :: Noun.t()
  def transparent_core(
        tx_noun \\ Examples.ETransparent.ETransaction.swap_from_actions()
        |> Noun.Nounable.to_noun()
      ) do
    trivial_swap_arm = [1 | tx_noun]
    keyspace = 0
    swap = [[1, keyspace, trivial_swap_arm, 0 | 909], 0 | 707]
    swap
  end

  ####################################################################
  ##                          Jetted Cores                          ##
  ##    Requires special testing to ensure they behave properly.    ##
  ####################################################################

  @doc """
  The decrement arm in the tests core.

  Availiable through `use-dec:tests` core.
  """
  @spec dec_arm() :: Noun.t()
  def dec_arm() do
    "[8 [9 342 0 4.095] 9 2 10 [6 0 14] 0 2]" |> Noun.Format.parse_always()
  end

  @spec dec() :: Noun.t()
  def dec() do
    sample = 999
    core = [dec_arm(), sample | Nock.logics_core()]

    assert Nock.nock(core, [9, 2, 0 | 1]) |> elem(1) |> Noun.equal?(998)

    assert Nock.nock(core, [9, 2, 10, [6, 1 | 22], 0 | 1])
           |> elem(1)
           |> Noun.equal?(21)

    assert Nock.nock(core, [9, 2, 10, [6, 1 | <<22>>], 0 | 1])
           |> elem(1)
           |> Noun.equal?(21),
           "dec works on internally binary atoms"

    core
  end

  @doc """
  A cue arm for taking cue:anoma out of the logics core environment.

  Can be gotten by defining gate locally as

  =localcue   =>  logics  |=  a=@  (cue a)

  and then grabbing the arm of localcue.
  """

  @spec cue_arm() :: Noun.t()
  def cue_arm() do
    "[8 [9 94 0 255] 9 2 10 [6 0 14] 0 2]" |> Noun.Format.parse_always()
  end

  @spec cue() :: Noun.t()
  def cue() do
    sample = 999
    core = [cue_arm(), sample | Nock.logics_core()]

    core
  end

  @doc """
  A cue arm for taking jam:anoma out of the logics core environment.

  Can be gotten by defining gate locally as

  =localjam   =>  logics  |=  a=@  (jam a)

  and then grabbing the arm of localjam.
  """

  @spec jam_arm() :: Noun.t()
  def jam_arm() do
    "[8 [9 22 0 255] 9 2 10 [6 0 14] 0 2]" |> Noun.Format.parse_always()
  end

  @spec jam() :: Noun.t()
  def jam() do
    sample = 999
    core = [jam_arm(), sample | Nock.logics_core()]

    core
  end

  @doc """
  The sign arm for taking sign:anoma from the logics core environment.

  Can be gotten by defining gate locally as:

  =localsign   =>  logics  |=  [a=@ b=@]  (sign [a b])

  and then grabbing the arm of localsign.
  """

  @spec sign_arm() :: Noun.t()
  def sign_arm() do
    "[8 [9 10 0 127] 9 2 10 [6 7 [0 3] [0 12] 0 13] 0 2]"
    |> Noun.Format.parse_always()
  end

  @spec sign() :: Noun.t()
  def sign() do
    sample = [999 | 888]
    core = [sign_arm(), sample | Nock.logics_core()]

    valid_args = [ECrypto.blood_msg() | ECrypto.londo().internal.sign]
    invalid_args = [ECrypto.blood_msg() | ECrypto.londo().external.sign]

    assert Nock.nock(core, [9, 2, 10, [6, 1 | valid_args], 0 | 1])
           |> elem(1)
           |> Noun.equal?(ECrypto.blood_l_signed())

    assert :error ==
             Nock.nock(core, [9, 2, 10, [6, 1 | invalid_args], 0 | 1]),
           "Can't sign with one's public key!"

    core
  end

  @doc """
  The verify arm for taking verify:anoma from the logics core environment.

  Can be gotten by defining gate locally as:

  =localverify   =>  logics  |=  [a=@ b=@]  (verify [a b])

  and then grabbing the arm of localverify.
  """

  @spec verify_arm() :: Noun.t()
  def verify_arm() do
    "[8 [9 4 0 127] 9 2 10 [6 7 [0 3] [0 12] 0 13] 0 2]"
    |> Noun.Format.parse_always()
  end

  @spec verify() :: Noun.t()
  def verify() do
    sample = [999 | 888]
    core = [verify_arm(), sample | Nock.logics_core()]

    valid_args = [ECrypto.blood_l_signed() | ECrypto.londo().external.sign]
    invalid_args = [ECrypto.blood_msg() | ECrypto.londo().internal.sign]

    assert Nock.nock(core, [9, 2, 10, [6, 1 | valid_args], 0 | 1])
           |> elem(1)
           |> Noun.equal?([0 | ECrypto.blood_msg()])

    assert Nock.nock(core, [9, 2, 10, [6, 1 | invalid_args], 0 | 1])
           |> elem(1)
           |> Noun.equal?(0),
           "Can't verify with someone's private key"

    core
  end

  @doc """
  The sign-detatched arm for taking sign-detached:anoma from the logics core environment.

  Can be gotten by defining gate locally as:

  =localsigndetached   =>  logics  |=  [a=@ b=@]  (sign-detached [a b])

  and then grabbing the arm of localsighdetached.
  """

  @spec sign_detatched_arm() :: Noun.t()
  def sign_detatched_arm() do
    "[8 [9 23 0 127] 9 2 10 [6 7 [0 3] [0 12] 0 13] 0 2]"
    |> Noun.Format.parse_always()
  end

  @spec sign_detatched() :: Noun.t()
  def sign_detatched() do
    sample = [999 | 888]
    core = [sign_detatched_arm(), sample | Nock.logics_core()]

    valid_args = [ECrypto.blood_msg() | ECrypto.londo().internal.sign]

    assert Nock.nock(core, [9, 2, 10, [6, 1 | valid_args], 0 | 1])
           |> elem(1)
           |> Noun.equal?(ECrypto.blood_l_signed_detached())

    assert :error == Nock.nock(core, [9, 2, 10, [6, 1, <<3>> | 5], 0 | 1])
    assert :error == Nock.nock(core, [9, 2, 10, [6, 1, <<3>> | <<5>>], 0 | 1])
    assert :error == Nock.nock(core, [9, 2, 10, [6, 1, 3 | <<5>>], 0 | 1])
    core
  end

  @doc """
  The verify-detatched arm for taking verify-detached:anoma from the logics core environment.

  Can be gotten by defining gate locally as:

  =localverifydetached   =>  logics  |=  [a=@ b=@ c=@]  (verify-detached [a b])

  and then grabbing the arm of localverifydetached.
  """

  @spec verify_detatched_arm() :: Noun.t()
  def verify_detatched_arm() do
    "[8 [9 22 0 127] 9 2 10 [6 7 [0 3] [0 12] [0 26] 0 27] 0 2]"
    |> Noun.Format.parse_always()
  end

  @spec verify_detatched() :: Noun.t()
  def verify_detatched() do
    sample = [999 | 888]
    core = [verify_detatched_arm(), sample | Nock.logics_core()]

    sign = ECrypto.blood_l_signed_detached()
    valid = [sign, ECrypto.blood_msg() | ECrypto.londo().external.sign]
    wrong_msg = [sign, <<3>> | ECrypto.londo().external.sign]
    invalid_key = [sign, ECrypto.blood_msg() | ECrypto.londo().internal.sign]

    invalid_size = [
      <<3>>,
      ECrypto.blood_msg() | ECrypto.londo().external.sign
    ]

    all_invalid = [<<3>>, <<4>> | <<55>>]

    assert Nock.nock(core, [9, 2, 10, [6, 1 | valid], 0 | 1])
           |> elem(1)
           |> Noun.equal?(0)

    assert Nock.nock(core, [9, 2, 10, [6, 1 | wrong_msg], 0 | 1])
           |> elem(1)
           |> Noun.equal?(1)

    assert Nock.nock(core, [9, 2, 10, [6, 1 | invalid_key], 0 | 1])
           |> elem(1)
           |> Noun.equal?(1),
           "private key deosn't verify"

    assert Nock.nock(core, [9, 2, 10, [6, 1 | invalid_size], 0 | 1])
           |> elem(1)
           |> Noun.equal?(1),
           "Gracefully fail on invalidly sized messages"

    assert Nock.nock(core, [9, 2, 10, [6, 1 | all_invalid], 0 | 1])
           |> elem(1)
           |> Noun.equal?(1),
           "Everything being wrong, doesn't excuse a crash"

    core
  end

  @doc """
  The bex arm for taking bex:anoma from the logics core environment.

  Can be gotten by defining gate locally as:

  =localbex   =>  logics  |=  a=@  (bex a)

  and then grabbing the arm of localbex.
  """

  @spec bex_arm() :: Noun.t()
  def bex_arm() do
    "[8 [9 4 0 511] 9 2 10 [6 0 14] 0 2]" |> Noun.Format.parse_always()
  end

  @spec bex() :: Noun.t()
  def bex() do
    sample = 888
    core = [bex_arm(), sample | Nock.logics_core()]

    assert Nock.nock(core, [9, 2, 10, [6, 1 | 2], 0 | 1])
           |> elem(1)
           |> Noun.equal?(4)

    assert Nock.nock(core, [9, 2, 10, [6, 1 | 5], 0 | 1])
           |> elem(1)
           |> Noun.equal?(32)

    assert Nock.nock(core, [9, 2, 10, [6, 1 | 28], 0 | 1])
           |> elem(1)
           |> Noun.equal?(268_435_456)

    core
  end

  @doc """
  The mix arm for taking mix:anoma from the logics core environment.

  Can be gotten by defining gate locally as:

  =localmix   =>  logics  |=  [a=@ b=@]  (mix [a b])

  and then grabbing the arm of locamix.
  """

  @spec mix_arm() :: Noun.t()
  def mix_arm() do
    "[8 [9 4 0 255] 9 2 10 [6 7 [0 3] [0 12] 0 13] 0 2]"
    |> Noun.Format.parse_always()
  end

  @spec mix() :: Noun.t()
  def mix() do
    sample = [0 | 0]
    core = [mix_arm(), sample | Nock.logics_core()]

    assert Nock.nock(core, [9, 2, 10, [6, 1, 3 | 5], 0 | 1])
           |> elem(1)
           |> Noun.equal?(6)

    assert Nock.nock(core, [9, 2, 10, [6, 1, 11 | 11], 0 | 1])
           |> elem(1)
           |> Noun.equal?(0)

    core
  end

  @doc """
  The mat arm for taking mat:anoma from the logics core environment.

  Can be gotten by defining gate locally as:

  =localmat   =>  logics  |=  a  (mat a)

  and then grabbing the arm of locamix.
  """

  @spec mat_arm() :: Noun.t()
  def mat_arm() do
    "[8 [9 43 0 255] 9 2 10 [6 0 14] 0 2]" |> Noun.Format.parse_always()
  end

  # Please make some assertions ☹
  @spec mat() :: Noun.t()
  def mat() do
    sample = 0
    core = [mat_arm(), sample | Nock.logics_core()]

    core
  end

  @doc """
  The shax arm for taking shax:anoma from the logics core environment.

  Can be gotten by defining gate locally as:

  =localshax   =>  logics  |=  a=@  (shax a)

  and then grabbing the arm of localshax.
  """

  @spec shax_arm() :: Noun.t()
  def shax_arm() do
    "[8 [9 22 0 63] 9 2 10 [6 0 14] 0 2]" |> Noun.Format.parse_always()
  end

  @spec shax() :: Noun.t()
  def shax() do
    sample = 0
    core = [shax_arm(), sample | Nock.logics_core()]

    assert Nock.nock(core, [9, 2, 0 | 1])
           |> elem(1)
           |> Noun.equal?(
             38_772_261_170_797_515_502_142_737_251_560_910_253_885_555_854_579_348_417_967_781_179_871_348_437_219
           )

    assert Nock.nock(core, [9, 2, 10, [6, 1 | 7], 0 | 1])
           |> elem(1)
           |> Noun.equal?(
             55_140_411_965_103_990_925_642_572_973_048_070_470_495_109_172_463_110_593_783_713_869_232_563_762_634
           )

    core
  end

  ############################################################
  ##                      OG Cores                          ##
  ############################################################

  @doc """
  I represent the raw gate call as a 2-argument gate.

  Can be gotten by defining

  =lraw   =>  logics  |=   [a=@ b=@]  (~(raw og a) b)
  """

  @spec raw_arm() :: Noun.t()
  def raw_arm() do
    arm =
      "[8 [8 [9 47 0 63] 9 23 10 [6 0 28] 0 2] 9 2 10 [6 0 29] 0 2]"
      |> Noun.Format.parse_always()

    sample = [0, 0]

    [arm, sample | Nock.logics_core()]
  end

  @doc """
  I am function calling the raw gate of the og door with specified
  seed and bitwidth.
  """

  @spec raw_call(Noun.t(), Noun.t()) :: {:ok, Noun.t()}
  def raw_call(seed, width) do
    Nock.nock(raw_arm(), [9, 2, 10, [6, 1 | [seed | width]], 0 | 1])
  end

  @spec raw_27_4() :: {:ok, Noun.t()}
  def raw_27_4() do
    call = raw_call(27, 4)
    assert call |> elem(1) |> Noun.equal?(9)

    call
  end

  @doc """
  I represent the raws gate call as a 2-argument gate.

  Can be gotten by defining

  =lraw   =>  logics  |=   [a=@ b=@]  (~(raws og a) b)
  """

  @spec raws_arm() :: Noun.t()
  def raws_arm() do
    arm =
      "[8 [8 [9 47 0 63] 9 4 10 [6 0 28] 0 2] 9 2 10 [6 0 29] 0 2]"
      |> Noun.Format.parse_always()

    sample = [0, 0]

    [arm, sample | Nock.logics_core()]
  end

  @doc """
  I am function calling the raws gate of the og door with specified
  seed and bitwidth.
  """

  @spec raws_call(Noun.t(), Noun.t()) :: {:ok, Noun.t()}
  def raws_call(seed, width) do
    Nock.nock(raws_arm(), [9, 2, 10, [6, 1 | [seed | width]], 0 | 1])
  end

  @spec raws_test() :: :ok
  def raws_test() do
    {:ok, res} = raws_call(27, 4)
    rand = hd(res)
    assert Noun.equal?(rand, 9)

    :ok
  end

  @doc """
  I represent the rad gate call as a 2-argument gate.

  Can be gotten by defining

  =lrad   =>  logics  |=   [a=@ b=@]  (~(rad og a) b)
  """

  @spec rad_arm() :: Noun.t()
  def rad_arm() do
    arm =
      "[8 [8 [9 47 0 63] 9 20 10 [6 0 28] 0 2] 9 2 10 [6 0 29] 0 2]"
      |> Noun.Format.parse_always()

    sample = [0, 0]

    [arm, sample | Nock.logics_core()]
  end

  @doc """
  I am function calling the rad gate of the og door with specified
  seed and range
  """

  @spec rad_call(any(), non_neg_integer()) :: {:ok, Noun.t()}
  def rad_call(seed, range) do
    Nock.nock(rad_arm(), [9, 2, 10, [6, 1 | [seed | range]], 0 | 1])
  end

  @spec rad_tests() :: {:ok, Noun.t()}
  def rad_tests() do
    assert rad_call(5, 11) |> elem(1) |> Noun.equal?(4)
    assert rad_call(10, 20) |> elem(1) |> Noun.equal?(2)
    assert rad_call(10, 2000) |> elem(1) |> Noun.equal?(260)
    assert rad_call(628, 2000) |> elem(1) |> Noun.equal?(1285)

    rad_call(628, 2000)
  end

  @doc """
  I represent the rads gate call as a 2-argument gate.

  Can be gotten by defining

  =lrad   =>  logics  |=   [a=@ b=@]  (~(rads og a) b)
  """

  @spec rads_arm() :: Noun.t()
  def rads_arm() do
    arm =
      "[8 [8 [9 47 0 63] 9 22 10 [6 0 28] 0 2] 9 2 10 [6 0 29] 0 2]"
      |> Noun.Format.parse_always()

    sample = [0, 0]

    [arm, sample | Nock.logics_core()]
  end

  @doc """
  I am function calling the rads gate of the og door with specified
  seed and range
  """

  @spec rads_call(non_neg_integer(), non_neg_integer()) ::
          :error | {:ok, Noun.t()}
  def rads_call(seed, range) do
    Nock.nock(rads_arm(), [9, 2, 10, [6, 1 | [seed | range]], 0 | 1])
  end

  @spec rads_tests() :: :ok
  def rads_tests() do
    {:ok, cell} = rads_call(5, 11)
    rand = hd(cell)
    assert Noun.equal?(rand, 4)
    :ok
  end

  ############################################################
  ##                  Signed arithmetic                     ##
  ############################################################

  @spec abs_arm() :: Noun.t()
  def abs_arm() do
    "[8 [9 1.515 0 31] 9 2 10 [6 0 14] 0 2]" |> Noun.Format.parse_always()
  end

  @spec abs() :: Noun.t()
  def abs() do
    arm = abs_arm()
    sample = 888
    core = [arm, sample | Nock.logics_core()]

    # abs(--0) == 0
    assert Nock.nock(core, [9, 2, 10, [6, 1 | 0], 0 | 1])
           |> elem(1)
           |> Noun.equal?(0)

    # abs(-2) == 2
    assert Nock.nock(core, [9, 2, 10, [6, 1 | 3], 0 | 1])
           |> elem(1)
           |> Noun.equal?(2)

    # abs(--2) == 2
    assert Nock.nock(core, [9, 2, 10, [6, 1 | 4], 0 | 1])
           |> elem(1)
           |> Noun.equal?(2)

    core
  end

  @doc """
  I represent the dif gate call as a 2-argument gate.

  Can be obtained by defining

  =ldif =>  logics  |=   [a=@ b=@]  (dif [a b])

  and computing

  .*  ldif  [0 2]
  """
  @spec dif_arm() :: Noun.t()
  def dif_arm() do
    "[8 [9 759 0 31] 9 2 10 [6 7 [0 3] [0 12] 0 13] 0 2]"
    |> Noun.Format.parse_always()
  end

  @spec dif() :: Noun.t()
  def dif() do
    arm = dif_arm()
    sample = [888 | 999]
    core = [arm, sample | Nock.logics_core()]

    # --3 - -2 == --5
    assert Nock.nock(core, [9, 2, 10, [6, 1 | [6 | 3]], 0 | 1])
           |> elem(1)
           |> Noun.equal?(10)

    # -3 - --2 == -5
    assert Nock.nock(core, [9, 2, 10, [6, 1 | [5 | 4]], 0 | 1])
           |> elem(1)
           |> Noun.equal?(9)

    core
  end

  @doc """
  I represent the dul gate call as a 2-argument gate.

  Can be obtained by defining

  =ldul =>  logics  |=   [a=@s b=@]  (dul [a b])

  and computing

  .*  ldul  [0 2]
  """
  @spec dul_arm() :: Noun.t()
  def dul_arm() do
    "[8 [9 22 0 31] 9 2 10 [6 7 [0 3] [0 12] 0 13] 0 2]"
    |> Noun.Format.parse_always()
  end

  @spec dul() :: Noun.t()
  def dul() do
    arm = dul_arm()
    sample = [888 | 999]
    core = [arm, sample | Nock.logics_core()]

    # dul(-1, --5) == 9
    assert Nock.nock(core, [9, 2, 10, [6, 1 | [1 | 10]], 0 | 1])
           |> elem(1)
           |> Noun.equal?(9)

    # dul(-11, -61) == 110
    assert Nock.nock(core, [9, 2, 10, [6, 1 | [21 | 121]], 0 | 1])
           |> elem(1)
           |> Noun.equal?(110)

    # dul(--5, 3) == 2
    assert Nock.nock(core, [9, 2, 10, [6, 1 | [10 | 3]], 0 | 1])
           |> elem(1)
           |> Noun.equal?(2)

    core
  end

  @doc """
  I represent the fra gate call as a 2-argument gate.

  Can be obtained by defining

  =lfra =>  logics  |=   [a=@s b=@s]  (fra [a b])

  and computing

  .*  lfra  [0 2]
  """
  @spec fra_arm() :: Noun.t()
  def fra_arm() do
    "[8 [9 190 0 31] 9 2 10 [6 7 [0 3] [0 12] 0 13] 0 2]"
    |> Noun.Format.parse_always()
  end

  @spec fra() :: Noun.t()
  def fra() do
    arm = fra_arm()
    sample = [888 | 999]
    core = [arm, sample | Nock.logics_core()]

    # -1 / -1 == --1
    assert Nock.nock(core, [9, 2, 10, [6, 1 | [1 | 1]], 0 | 1])
           |> elem(1)
           |> Noun.equal?(2)

    # -11 / --2 == -5
    assert Nock.nock(core, [9, 2, 10, [6, 1 | [21 | 4]], 0 | 1])
           |> elem(1)
           |> Noun.equal?(9)

    # --0 / --1 == --0
    assert Nock.nock(core, [9, 2, 10, [6, 1 | [0 | 1]], 0 | 1])
           |> elem(1)
           |> Noun.equal?(0)

    # --5 / -2 == -2
    assert Nock.nock(core, [9, 2, 10, [6, 1 | [10 | 3]], 0 | 1])
           |> elem(1)
           |> Noun.equal?(3)

    core
  end

  @doc """
  I represent the new gate call as a 2-argument gate.

  Can be obtained by defining

  =lnew =>  logics  |=   [a=? b=@]  (new [a b])

  and computing

  .*  lnew  [0 2]
  """
  @spec new_arm() :: Noun.t()
  def new_arm() do
    "[8 [9 758 0 31] 9 2 10 [6 7 [0 3] [0 12] 0 13] 0 2]"
    |> Noun.Format.parse_always()
  end

  @spec new() :: Noun.t()
  def new() do
    arm = new_arm()
    sample = [888 | 999]
    core = [arm, sample | Nock.logics_core()]

    # new(%.n, 2) == -2
    assert Nock.nock(core, [9, 2, 10, [6, 1 | [1 | 2]], 0 | 1])
           |> elem(1)
           |> Noun.equal?(3)

    # new(%.y, 2) == --2
    assert Nock.nock(core, [9, 2, 10, [6, 1 | [0 | 2]], 0 | 1])
           |> elem(1)
           |> Noun.equal?(4)

    core
  end

  @doc """
  I represent the old gate call as a 2-argument gate.

  Can be obtained by defining

  =lold =>  logics  |=   [a=@s]  (old a)

  and computing

  .*  lold  [0 2]
  """
  @spec old_arm() :: Noun.t()
  def old_arm() do
    "[8 [9 756 0 31] 9 2 10 [6 0 14] 0 2]"
    |> Noun.Format.parse_always()
  end

  @spec old() :: Noun.t()
  def old() do
    arm = old_arm()
    sample = 888
    core = [arm, sample | Nock.logics_core()]

    # old(-2) == [%.n, 2]
    assert Nock.nock(core, [9, 2, 10, [6, 1 | 3], 0 | 1])
           |> elem(1)
           |> Noun.equal?([1 | 2])

    # old(--2) == [%.y, 2]
    assert Nock.nock(core, [9, 2, 10, [6, 1 | 4], 0 | 1])
           |> elem(1)
           |> Noun.equal?([0 | 2])

    core
  end

  @doc """
  I represent the pro gate call as a 2-argument gate.

  Can be obtained by defining

  =lpro =>  logics  |=   [a=@s b=@s]  (pro [a b])

  and computing

  .*  lpro  [0 2]
  """
  @spec pro_arm() :: Noun.t()
  def pro_arm() do
    "[8 [9 46 0 31] 9 2 10 [6 7 [0 3] [0 12] 0 13] 0 2]"
    |> Noun.Format.parse_always()
  end

  @spec pro() :: Noun.t()
  def pro() do
    arm = pro_arm()
    sample = [888 | 999]
    core = [arm, sample | Nock.logics_core()]

    # -3 * --3 == -9
    assert Nock.nock(core, [9, 2, 10, [6, 1 | [5 | 6]], 0 | 1])
           |> elem(1)
           |> Noun.equal?(17)

    # -3 * -3 == --9
    assert Nock.nock(core, [9, 2, 10, [6, 1 | [5 | 5]], 0 | 1])
           |> elem(1)
           |> Noun.equal?(18)

    core
  end

  @doc """
  I represent the rem gate call as a 2-argument gate.

  Can be obtained by defining

  =lrem =>  logics  |=   [a=@s b=@s]  (rem [a b])

  and computing

  .*  lrem  [0 2]
  """
  @spec rem_arm() :: Noun.t()
  def rem_arm() do
    "[8 [9 6.058 0 31] 9 2 10 [6 7 [0 3] [0 12] 0 13] 0 2]"
    |> Noun.Format.parse_always()
  end

  @spec rem() :: Noun.t()
  def rem() do
    arm = rem_arm()
    sample = [888 | 999]
    core = [arm, sample | Nock.logics_core()]

    # -17 % -3 == -2
    assert Nock.nock(core, [9, 2, 10, [6, 1 | [33 | 5]], 0 | 1])
           |> elem(1)
           |> Noun.equal?(3)

    # --17 % -3 == --2
    assert Nock.nock(core, [9, 2, 10, [6, 1 | [34 | 5]], 0 | 1])
           |> elem(1)
           |> Noun.equal?(4)

    # -17 % --3 == -2
    assert Nock.nock(core, [9, 2, 10, [6, 1 | [33 | 6]], 0 | 1])
           |> elem(1)
           |> Noun.equal?(3)

    # --17 % --3 == --2
    assert Nock.nock(core, [9, 2, 10, [6, 1 | [34 | 6]], 0 | 1])
           |> elem(1)
           |> Noun.equal?(4)

    core
  end

  @doc """
  I represent the sum gate call as a 2-argument gate.

  Can be obtained by defining

  =lsum =>  logics  |=   [a=@s b=@s]  (sum [a b])

  and computing

  .*  lsum  [0 2]
  """
  @spec sum_arm() :: Noun.t()
  def sum_arm() do
    "[8 [9 4 0 31] 9 2 10 [6 7 [0 3] [0 12] 0 13] 0 2]"
    |> Noun.Format.parse_always()
  end

  @spec sum() :: Noun.t()
  def sum() do
    arm = sum_arm()
    sample = [888 | 999]
    core = [arm, sample | Nock.logics_core()]

    # -11 + --2 == -9
    assert Nock.nock(core, [9, 2, 10, [6, 1 | [21 | 4]], 0 | 1])
           |> elem(1)
           |> Noun.equal?(17)

    # --2 % --2 == --4
    assert Nock.nock(core, [9, 2, 10, [6, 1 | [4 | 4]], 0 | 1])
           |> elem(1)
           |> Noun.equal?(8)

    core
  end

  @spec sun_arm() :: Noun.t()
  def sun_arm() do
    "[8 [9 10 0 31] 9 2 10 [6 0 14] 0 2]" |> Noun.Format.parse_always()
  end

  @spec sun() :: Noun.t()
  def sun() do
    arm = sun_arm()
    sample = 888
    core = [arm, sample | Nock.logics_core()]

    # sun(90) == 180
    assert Nock.nock(core, [9, 2, 10, [6, 1 | 90], 0 | 1])
           |> elem(1)
           |> Noun.equal?(180)

    core
  end

  @spec syn_arm() :: Noun.t()
  def syn_arm() do
    "[8 [9 188 0 31] 9 2 10 [6 0 14] 0 2]" |> Noun.Format.parse_always()
  end

  @spec syn() :: Noun.t()
  def syn() do
    arm = syn_arm()
    sample = 888
    core = [arm, sample | Nock.logics_core()]

    # syn(--0) == %.y
    assert Nock.nock(core, [9, 2, 10, [6, 1 | 0], 0 | 1])
           |> elem(1)
           |> Noun.equal?(0)

    # syn(-2) == %.n
    assert Nock.nock(core, [9, 2, 10, [6, 1 | 3], 0 | 1])
           |> elem(1)
           |> Noun.equal?(1)

    # syn(--2) == %.y
    assert Nock.nock(core, [9, 2, 10, [6, 1 | 4], 0 | 1])
           |> elem(1)
           |> Noun.equal?(0)

    core
  end

  @doc """
  I represent the cmp gate call as a 2-argument gate.

  Can be obtained by defining

  =lcmp =>  logics  |=   [a=@s b=@s]  (cmp [a b])

  and computing

  .*  lcmp  [0 2]
  """
  @spec cmp_arm() :: Noun.t()
  def cmp_arm() do
    "[8 [9 191 0 31] 9 2 10 [6 7 [0 3] [0 12] 0 13] 0 2]"
    |> Noun.Format.parse_always()
  end

  @spec cmp() :: Noun.t()
  def cmp() do
    arm = cmp_arm()
    sample = [888 | 999]
    core = [arm, sample | Nock.logics_core()]

    # cmp(-2, --1) == -1
    assert Nock.nock(core, [9, 2, 10, [6, 1 | [3 | 2]], 0 | 1])
           |> elem(1)
           |> Noun.equal?(1)

    # cmp(--2, --1) == --1
    assert Nock.nock(core, [9, 2, 10, [6, 1 | [4 | 2]], 0 | 1])
           |> elem(1)
           |> Noun.equal?(2)

    # cmp(--2, --2) == --0
    assert Nock.nock(core, [9, 2, 10, [6, 1 | [4 | 4]], 0 | 1])
           |> elem(1)
           |> Noun.equal?(0)

    # cmp(--2, --5) == -1
    assert Nock.nock(core, [9, 2, 10, [6, 1 | [4 | 10]], 0 | 1])
           |> elem(1)
           |> Noun.equal?(1)

    core
  end

  @doc """
  I represent the lte gate call as a 2-argument gate.

  Can be obtained by defining

  =llte =>  logics  |=   [a=@s b=@s]  (lte [a b])

  and computing

  .*  llte  [0 2]
  """
  @spec lte_arm() :: Noun.t()
  def lte_arm() do
    "[8 [9 84 0 4.095] 9 2 10 [6 7 [0 3] [0 12] 0 13] 0 2]"
    |> Noun.Format.parse_always()
  end

  @spec lte() :: Noun.t()
  def lte() do
    sample = [888 | 999]
    core = [lte_arm(), sample | Nock.logics_core()]

    max_test_val = 4

    for i <- 0..max_test_val, j <- 0..max_test_val do
      expected = if i <= j, do: 0, else: 1

      assert Nock.nock(core, [9, 2, 10, [6, 1 | [i | j]], 0 | 1])
             |> elem(1)
             |> Noun.equal?(expected)
    end

    core
  end

  def delta_add_arm() do
    "[8 [9 92 0 15] 9 2 10 [6 7 [0 3] [0 12] 0 13] 0 2]"
    |> Noun.Format.parse_always()
  end

  def delta_add_call(delta1, delta2) do
    sample = [delta1 | delta2]
    [delta_add_arm(), sample | Nock.logics_core()]
  end

  def delta_add_test() do
    delta = EAction.trivial_true_commit_delta() |> Delta.to_noun()

    {:ok, [[_ | del]]} =
      delta_add_call(delta, delta) |> Nock.nock([9, 2, 0 | 1])

    assert Noun.equal?(del, 4)
  end

  def delta_sub_arm() do
    "[8 [9 1527 0 15] 9 2 10 [6 7 [0 3] [0 12] 0 13] 0 2]"
    |> Noun.Format.parse_always()
  end

  def delta_sub_call(delta1, delta2) do
    sample = [delta1 | delta2]
    [delta_sub_arm(), sample | Nock.logics_core()]
  end

  def delta_sub_test() do
    delta = EAction.trivial_true_commit_delta() |> Delta.to_noun()

    assert delta_sub_call(delta, delta)
           |> Nock.nock([9, 2, 0 | 1])
           |> elem(1)
           |> Noun.equal?([])
  end

  def action_delta_arm() do
    "[8 [9 4 0 15] 9 2 10 [6 0 14] 0 2]"
    |> Noun.Format.parse_always()
  end

  def action_delta_call(action) do
    sample = action
    [action_delta_arm(), sample | Nock.logics_core()]
  end

  def action_delta_test() do
    action = EAction.trivial_true_commit_action() |> Noun.Nounable.to_noun()

    {:ok, [[_ | del]]} =
      action |> action_delta_call() |> Nock.nock([9, 2, 0 | 1])

    assert Noun.equal?(del, 2)
  end

  def make_delta_arm() do
    "[8 [9 1494 0 15] 9 2 10 [6 0 14] 0 2]"
    |> Noun.Format.parse_always()
  end

  def make_delta_call(actions) do
    sample = actions
    [make_delta_arm(), sample | Nock.logics_core()]
  end

  def make_delta_test() do
    actions = [
      EAction.trivial_true_commit_action() |> Noun.Nounable.to_noun()
    ]

    {:ok, [[_ | del]]} =
      actions |> make_delta_call() |> Nock.nock([9, 2, 0 | 1])

    assert Noun.equal?(del, 2)
  end

  def is_commitment_arm() do
    "[8 [9 1.526 0 15] 9 2 10 [6 0 14] 0 2]"
    |> Noun.Format.parse_always()
  end

  def make_is_commitment_call(atom) do
    sample = atom
    [is_commitment_arm(), sample | Nock.logics_core()]
  end

  def is_commitment_test() do
    atom_true = "CM_whatever"
    atom_false = "NF_whatever"
    atom_weird_still_false = "a"

    {:ok, res1} =
      atom_true |> make_is_commitment_call() |> Nock.nock([9, 2, 0 | 1])

    {:ok, res2} =
      atom_false |> make_is_commitment_call() |> Nock.nock([9, 2, 0 | 1])

    {:ok, res3} =
      atom_weird_still_false
      |> make_is_commitment_call()
      |> Nock.nock([9, 2, 0 | 1])

    assert Noun.equal?(res1, 0)
    assert Noun.equal?(res2, 1)
    assert Noun.equal?(res3, 1)
  end

  def is_nullifier_arm() do
    "[8 [9 372 0 15] 9 2 10 [6 0 14] 0 2]"
    |> Noun.Format.parse_always()
  end

  def make_is_nullifier_call(atom) do
    sample = atom
    [is_nullifier_arm(), sample | Nock.logics_core()]
  end

  def is_nullifier_test() do
    atom_true = "NF_whatever"
    atom_false = "CM_whatever"
    atom_weird_still_false = "a"

    {:ok, res1} =
      atom_true |> make_is_nullifier_call() |> Nock.nock([9, 2, 0 | 1])

    {:ok, res2} =
      atom_false |> make_is_nullifier_call() |> Nock.nock([9, 2, 0 | 1])

    {:ok, res3} =
      atom_weird_still_false
      |> make_is_commitment_call()
      |> Nock.nock([9, 2, 0 | 1])

    assert Noun.equal?(res1, 0)
    assert Noun.equal?(res2, 1)
    assert Noun.equal?(res3, 1)
  end

  ############################################################
  ##                      Block Cores                       ##
  ############################################################

  @doc """
  I am an lash arm in the block door.

  My index inside the door can be seen by asking to dump the logic of
  =llsh   =>  logics  |=  a=@  lsh:block
  """

  @spec lsh(Noun.t()) :: Noun.t()
  def lsh(value) do
    block_calling_biop(value, 90)
  end

  @doc """
  I am an lash arm in the block door.

  My index inside the door can be seen by asking to dump the logic of
  =lmet   =>  logics  |=  a=@  met:block
  """

  @spec met(Noun.t()) :: Noun.t()
  def met(value) do
    block_calling_mono(value, 190)
  end

  @doc """
  I am an lash arm in the block door.

  My index inside the door can be seen by asking to dump the logic of
  =luend   =>  logics  |=  a=@  luend:block
  """

  @spec uend(Noun.t()) :: Noun.t()
  def uend(value) do
    block_calling_biop(value, 367)
  end

  @doc """
  I am an lash arm in the block door.

  My index inside the door can be seen by asking to dump the logic of
  =rsh   =>  logics  |=  a=@  rsh:block
  """

  @spec rsh(Noun.t()) :: Noun.t()
  def rsh(value) do
    block_calling_biop(value, 767)
  end

  @doc """
  I evaluate met at block size 0 and gate-input 28.

  met(0) evaluates the gate of the block door at block size 0,
  [6 1 28] replaces the sample with 28.
  """

  @spec met0() :: Noun.t()
  def met0() do
    met = met(0)

    assert Nock.nock(met, [9, 2, 10, [6, 1 | 28], 0 | 1])
           |> elem(1)
           |> Noun.equal?(5)

    assert Nock.nock(met, [9, 2, 10, [6, 1 | <<28>>], 0 | 1])
           |> elem(1)
           |> Noun.equal?(5)

    met
  end

  @doc """
  I evaluate met at block size 1 and gate-input 28.

  met(1) evaluates the gate of the block door at block size 1,
  [6 1 28] replaces the sample with 28.
  """

  @spec met1() :: Noun.t()
  def met1() do
    met = met(1)

    assert Nock.nock(met, [9, 2, 10, [6, 1 | 28], 0 | 1])
           |> elem(1)
           |> Noun.equal?(3)

    assert Nock.nock(met, [9, 2, 10, [6, 1 | <<28>>], 0 | 1])
           |> elem(1)
           |> Noun.equal?(3)

    met
  end

  @doc """
  I evaluate met at block size 2 and gate-input 28.

  met(2) evaluates the gate of the block door at block size 2,
  [6 1 28] replaces the sample with 28.
  """

  @spec met2() :: Noun.t()
  def met2() do
    met = met(2)

    assert Nock.nock(met, [9, 2, 10, [6, 1 | 28], 0 | 1])
           |> elem(1)
           |> Noun.equal?(2)

    assert Nock.nock(met, [9, 2, 10, [6, 1 | <<28>>], 0 | 1])
           |> elem(1)
           |> Noun.equal?(2)

    met
  end

  @doc """
  I evaluate uend at block size 0 and gate-input [5 80].

  uend(0) evaluates the gate of the block door at block size 0,
  [6 1 5 80] replaces the sample with [5 80].
  """

  @spec uend0() :: Noun.t()
  def uend0() do
    uend = uend(0)

    assert Nock.nock(uend, [9, 2, 10, [6, 1, 5 | 80], 0 | 1])
           |> elem(1)
           |> Noun.equal?(16)

    uend
  end

  @doc """
  I evaluate uend at block size 1 and gate-input [3 80] and [4 80].

  uend(1) evaluates the gate of the block door at block size 1,
  [6 1 3 80] replaces the sample with [3 80],
  [6 1 4 80] replaces the sample with [3 80]
  """

  @spec uend1() :: Noun.t()
  def uend1() do
    uend = uend(1)

    assert Nock.nock(uend, [9, 2, 10, [6, 1, 3 | 80], 0 | 1])
           |> elem(1)
           |> Noun.equal?(16)

    assert Nock.nock(uend, [9, 2, 10, [6, 1, 4 | 80], 0 | 1])
           |> elem(1)
           |> Noun.equal?(80)

    uend
  end

  @doc """
  I evaluate lsh at block size 0 and gate-input [2 6].

  lsh(0) evaluates the gate of the block door at block size 0,
  [6 1 2 6] replaces the sample with [2 6].
  """

  @spec lsh0() :: Noun.t()
  def lsh0() do
    lsh = lsh(0)

    assert Nock.nock(lsh, [9, 2, 10, [6, 1, 2 | 6], 0 | 1])
           |> elem(1)
           |> Noun.equal?(24)

    lsh
  end

  @doc """
  I evaluate lsh at block size 1 and gate-input [2 6].

  lsh(1) evaluates the gate of the block door at block size 1,
  [6 1 2 6] replaces the sample with [2 6].
  """

  @spec lsh1() :: Noun.t()
  def lsh1() do
    lsh = lsh(1)

    assert Nock.nock(lsh, [9, 2, 10, [6, 1, 2 | 6], 0 | 1])
           |> elem(1)
           |> Noun.equal?(96)

    lsh
  end

  @doc """
  I evaluate lsh at block size 1 and gate-input [2 6].

  lsh(2) evaluates the gate of the block door at block size 2,
  [6 1 2 6] replaces the sample with [2 6].
  """

  @spec lsh2() :: Noun.t()
  def lsh2() do
    lsh = lsh(2)

    assert Nock.nock(lsh, [9, 2, 10, [6, 1, 2 | 6], 0 | 1])
           |> elem(1)
           |> Noun.equal?(1536)

    lsh
  end

  @doc """
  I evaluate rsh at block size 0 and gate-input [2 40].

  rsh(0) evaluates the gate of the block door at block size 0,
  [6 1 2 40] replaces the sample with [2 40].
  """

  @spec rsh0() :: Noun.t()
  def rsh0() do
    rsh = rsh(0)

    assert Nock.nock(rsh, [9, 2, 10, [6, 1, 2 | 40], 0 | 1])
           |> elem(1)
           |> Noun.equal?(10)

    rsh
  end

  @doc """
  I evaluate rsh at block size 1 and gate-input [2 40].

  rsh(1) evaluates the gate of the block door at block size 1,
  [6 1 2 40] replaces the sample with [2 40].
  """

  @spec rsh1() :: Noun.t()
  def rsh1() do
    rsh = rsh(1)

    assert Nock.nock(rsh, [9, 2, 10, [6, 1, 2 | 40], 0 | 1])
           |> elem(1)
           |> Noun.equal?(2)

    rsh
  end

  @doc """
  I evaluate rsh at block size 2 and gate-input [2 40].

  rsh(2) evaluates the gate of the block door at block size 2,
  [6 1 1 40] replaces the sample with [1 40].
  """

  @spec rsh2() :: Noun.t()
  def rsh2() do
    rsh = rsh(2)

    assert Nock.nock(rsh, [9, 2, 10, [6, 1, 1 | 40], 0 | 1])
           |> elem(1)
           |> Noun.equal?(2)

    rsh
  end

  ####################################################################
  ##                           RNG Core                             ##
  ####################################################################

  @doc """
  The gate representing an og core creation with a specified seed.

  Can be gotten by defining

  =l   =>  logics  |=  [seed=@]  ~(. og seed)

  and getting it's arm with [0 2]
  """
  @spec og_arm() :: Noun.t()
  def og_arm() do
    arm = "[8 [9 47 0 63] 10 [6 0 14] 0 2]" |> Noun.Format.parse_always()
    sample = 0
    [arm, sample | Nock.logics_core()]
  end

  @spec og_call(non_neg_integer()) :: :error | {:ok, Noun.t()}
  def og_call(seed) do
    Nock.nock(og_arm(), [9, 2, 10, [6, 1 | seed], 0 | 1])
  end

  @doc """
  I represent a raws gate with a specified instantiated og core given
  as an extra argument.

  Can be gotten by defining locally

  =l    =>  logics  |=  [rng=_og width=@]  (raws:rng width)

  and grabbing the arm with [0 2]
  """
  @spec raws_with_core() :: Noun.t()
  def raws_with_core() do
    arm =
      "[8 [7 [0 12] 9 4 0 1] 9 2 10 [6 0 29] 0 2]"
      |> Noun.Format.parse_always()

    sample = [0, 0]

    [arm, sample | Nock.logics_core()]
  end

  @spec raws_with_core_call(non_neg_integer(), non_neg_integer()) ::
          :error | {:ok, Noun.t()}
  def raws_with_core_call(core, width) do
    Nock.nock(raws_with_core(), [9, 2, 10, [6, 1 | [core | width]], 0 | 1])
  end

  @spec raws_with_out_core_test() :: any()
  def raws_with_out_core_test() do
    {:ok, og_with_27} = og_call(27)

    {:ok, res1} = raws_call(27, 10)
    assert raws_with_core_call(og_with_27, 10) |> elem(1) |> Noun.equal?(res1)
  end

  @doc """
  I represent a split gate call given an og core with seed.

  Can be gotten by defining locally

  =l    =>  logics  |=  [rng=_og]  split:rng

  and grabbing the arm with [0 2]
  """
  @spec split_arm() :: Noun.t()
  def split_arm() do
    arm = "[7 [0 6] 9 21 0 1]" |> Noun.Format.parse_always()
    sample = 0
    [arm, sample | Nock.logics_core()]
  end

  @spec split_call(Noun.t()) :: :error | {:ok, Noun.t()}
  def split_call(core) do
    Nock.nock(split_arm(), [9, 2, 10, [6, 1 | core], 0 | 1])
  end

  @spec call_split_test() :: any()
  def call_split_test() do
    {:ok, og_with_123} = og_call(123)
    {:ok, [rng1 | rng2]} = og_with_123 |> split_call()

    # check that these are actual og cores
    {:ok, [rbits1 | _core1]} = raws_with_core_call(rng1, 23)
    {:ok, [rbits2 | _core2]} = raws_with_core_call(rng2, 23)

    # check the bits do not collide
    refute Noun.equal?(rbits1, rbits2)
  end

  ####################################################################
  ##                          Normal Cores                          ##
  ####################################################################

  @doc """
  I am the battery of the fib:tests gate of the anoma stadard library.

  You can dump me by calling

  .*  fib:tests  [0 2]
  """

  @spec factorial_arm() :: Noun.t()
  def factorial_arm() do
    "
    [ 8
      [1 1 0]
      8
      [ 1
        6
        [5 [0 30] 1 0]
        [0 13]
        9
        2
        10
        [30 8 [9 342 0 16.383] 9 2 10 [6 0 62] 0 2]
        10
        [6 [8 [9 20 0 16.383] 9 2 10 [6 [0 29] 0 28] 0 2] 0 12]
        0
        1
      ]
      9
      2
      0
      1
    ]" |> Noun.Format.parse_always()
  end

  @spec factorial() :: Noun.t()
  def factorial() do
    sample = 1
    core = [factorial_arm(), sample | Nock.logics_core()]

    assert Nock.nock(core, [9, 2, 10, [6, 1 | 7], 0 | 1])
           |> elem(1)
           |> Noun.equal?(13),
           "calling into the standard library works well"

    core
  end

  ####################################################################
  ##                             Helpers                            ##
  ####################################################################

  @spec block_calling_biop(Noun.t(), Noun.t()) :: Noun.t()
  defp block_calling_biop(value, index) do
    # get the battery for calling a 2-argument gate located at index
    # `index` at a block door evaluated with block size value `value`

    # check the index of the block by defining block locally
    # =lblock   =>  logics  |=  a=@  block
    # then check the gate index by dumping
    # =lgateblock   =>  logics  |=  a=@  gate:block
    # finally check how the door inputs its block-size by evaluating
    # =>  logics  !=(~(gate block val))
    # with different values

    arm =
      Noun.Format.parse_always(
        "[8 [8 [9 10 0 511] 9 #{index} 10 [6 7 [0 3] 1 #{value}] 0 2] 9 2 10 [6 [0 28] 0 29] 0 2]"
      )

    sample = [999 | 888]
    [arm, sample | Nock.logics_core()]
  end

  @spec block_calling_mono(Noun.t(), Noun.t()) :: Noun.t()
  defp block_calling_mono(value, index) do
    # get the battery for calling a 1-argument gate located at index
    # `index` at a block door evaluated with block size value `value`

    # check the index of the block by defining block locally
    # =lblock   =>  logics  |=  a=@  block
    # then check the gate index by dumping
    # =lgateblock   =>  logics  |=  a=@  gate:block
    # finally check how the door inputs its block-size by evaluating
    # =>  logics  !=(~(gate block val))
    # with different values

    arm =
      Noun.Format.parse_always(
        "[8 [8 [9 10 0 511] 9 #{index} 10 [6 7 [0 3] 1 #{value}] 0 2] 9 2 10 [6 0 14] 0 2]"
      )

    sample = 999
    [arm, sample | Nock.logics_core()]
  end

  @spec increment_counter_val(Noun.t()) :: Noun.t()
  def increment_counter_val(val) do
    arm = [[1 | val], 4, 12, [1 | 0], [0 | 6], 1, val | 0]
    sample = 0
    [[8, [1 | sample], [1 | arm], 0 | 1] | Nock.logics_core()]
  end

  # [%ctr 0]
  @spec zero_counter(Noun.t()) :: Noun.t()
  def zero_counter(val) do
    arm = [1, val | 0]
    sample = 0
    [[8, [1 | sample], [1 | arm], 0 | 1] | Nock.logics_core()]
  end

  ####################################################################
  ##                    Cueing to a Jam Session                     ##
  ####################################################################

  # I want the results to be useful here... sadly they are not ☹
  # Maybe move the tests to the core itself... idk

  # todo: BAD. fix the disaster left by integer jam
  @spec jamming_and_cueing() :: :ok
  def jamming_and_cueing() do
    jam_and_cue(0, atom_integer_to_binary(2))
    jam_and_cue(1, atom_integer_to_binary(12))
    jam_and_cue(2, atom_integer_to_binary(72))
    jam_and_cue(19, atom_integer_to_binary(2480))
    jam_and_cue(581_949_002, atom_integer_to_binary(1_191_831_557_952))
    jam_and_cue([0 | 19], atom_integer_to_binary(39_689))
    jam_and_cue([1 | 1], atom_integer_to_binary(817))
    jam_and_cue([10_000 | 10_000], atom_integer_to_binary(4_952_983_169))

    jam_and_cue(
      [65_536 | <<0, 0, 1>>],
      atom_integer_to_binary(158_376_919_809)
    )

    jam_and_cue(
      [999_999_999 | 999_999_999],
      atom_integer_to_binary(1_301_217_674_263_809)
    )

    jam_and_cue(
      [222, 444 | 888],
      atom_integer_to_binary(250_038_217_192_960_129)
    )

    jam_and_cue(
      [[107 | 110] | [107 | 110]],
      atom_integer_to_binary(635_080_761_093)
    )

    jam_and_cue(
      [0, 1, 2, 3, 4, 5, 6, 7, 8, 9 | 10],
      atom_integer_to_binary(25_681_224_503_728_653_597_984_370_231_065)
    )

    jam_and_cue(
      [99, 100, 101, 102, 103, 104 | 0],
      atom_integer_to_binary(223_372_995_869_285_333_705_242_560_449)
    )

    jam_and_cue(
      [[222, 444 | 888] | [222, 444 | 888]],
      atom_integer_to_binary(170_479_614_045_978_345_989)
    )

    jam_and_cue(
      [[0 | 1], [1 | 2], [2 | 3], [3 | 4] | 0],
      atom_integer_to_binary(11_976_248_475_217_237_797)
    )

    jam_and_cue(
      [
        [0 | 1],
        [1 | 2],
        [2 | 3],
        [3 | 4],
        [4 | 5],
        [5 | 6],
        [6 | 7],
        [7 | 8],
        [8 | 9] | 0
      ],
      atom_integer_to_binary(
        7_694_087_033_387_855_647_747_387_855_514_468_399_947_749_137_782_565
      )
    )

    jam_and_cue(
      [
        [0 | 1],
        [2 | 3],
        [4 | 5],
        [6 | 7],
        [8 | 9],
        [10 | 11],
        [12 | 13],
        [14 | 15],
        [16 | 17],
        [18 | 19],
        [20 | 21] | 0
      ],
      atom_integer_to_binary(
        308_947_677_754_874_070_959_300_747_182_056_036_528_545_493_781_368_831_595_479_491_505_523_344_414_501
      )
    )

<<<<<<< HEAD
    assert dec() |> Nock.Jam.jam() |> Nock.Cue.cue!() |> Noun.equal?(dec())
=======
    assert Noun.equal(
             dec(),
             dec() |> Noun.Jam.jam() |> Noun.Jam.cue!()
           )
>>>>>>> 6c183fd5

    :ok
  end

  @spec jam_and_cue(any(), any()) :: any()
  def jam_and_cue(jam_value, cue_value) do
<<<<<<< HEAD
    assert Noun.equal?(jam_value, Nock.Cue.cue!(cue_value))
    assert cue_value == Nock.Jam.jam(Noun.normalize_noun(jam_value))
=======
    assert Noun.equal(jam_value, Noun.Jam.cue!(cue_value))
    assert cue_value == Noun.Jam.jam(Noun.normalize_noun(jam_value))
>>>>>>> 6c183fd5
  end
end<|MERGE_RESOLUTION|>--- conflicted
+++ resolved
@@ -1880,26 +1880,17 @@
       )
     )
 
-<<<<<<< HEAD
-    assert dec() |> Nock.Jam.jam() |> Nock.Cue.cue!() |> Noun.equal?(dec())
-=======
-    assert Noun.equal(
+    assert Noun.equal?(
              dec(),
              dec() |> Noun.Jam.jam() |> Noun.Jam.cue!()
            )
->>>>>>> 6c183fd5
 
     :ok
   end
 
   @spec jam_and_cue(any(), any()) :: any()
   def jam_and_cue(jam_value, cue_value) do
-<<<<<<< HEAD
-    assert Noun.equal?(jam_value, Nock.Cue.cue!(cue_value))
-    assert cue_value == Nock.Jam.jam(Noun.normalize_noun(jam_value))
-=======
-    assert Noun.equal(jam_value, Noun.Jam.cue!(cue_value))
+    assert Noun.equal?(jam_value, Noun.Jam.cue!(cue_value))
     assert cue_value == Noun.Jam.jam(Noun.normalize_noun(jam_value))
->>>>>>> 6c183fd5
   end
 end